--- conflicted
+++ resolved
@@ -1154,19 +1154,15 @@
        }</p>
 
 
-<div class="highlight"><pre><code>   <span class="k">if</span> <span class="p">(</span><span class="nx">msg</span><span class="p">.</span><span class="nx">text</span> <span class="o">===</span> <span class="s1">&#39;stageLevel&#39;</span><span class="p">)</span> <span class="p">{</span>
-       <span class="nx">newMsg</span> <span class="o">=</span> <span class="nx">that</span><span class="p">.</span><span class="nx">msg</span><span class="p">.</span><span class="nx">create</span><span class="p">({</span>
-           <span class="nx">target</span><span class="o">:</span> <span class="nx">target</span><span class="p">.</span><span class="nx">STAGE_LEVEL</span><span class="p">,</span>
-           <span class="nx">data</span><span class="o">:</span> <span class="nx">msg</span><span class="p">.</span><span class="nx">data</span><span class="p">.</span><span class="nx">stageLevel</span><span class="p">,</span>
-           <span class="nx">from</span><span class="o">:</span> <span class="nx">msg</span><span class="p">.</span><span class="nx">from</span><span class="p">,</span>
-           <span class="nx">to</span><span class="o">:</span> <span class="nx">msg</span><span class="p">.</span><span class="nx">to</span>
+<div class="highlight"><pre><code>   <span class="k">if</span> <span class="p">(</span><span class="n">msg</span><span class="o">.</span><span class="n">text</span> <span class="o">===</span> <span class="s">&#39;stageLevel&#39;</span><span class="p">)</span> <span class="p">{</span>
+       <span class="n">newMsg</span> <span class="o">=</span> <span class="n">that</span><span class="o">.</span><span class="n">msg</span><span class="o">.</span><span class="n">create</span><span class="p">({</span>
+           <span class="n">target:</span> <span class="n">target</span><span class="o">.</span><span class="n">STAGE_LEVEL</span><span class="p">,</span>
+           <span class="n">data:</span> <span class="n">msg</span><span class="o">.</span><span class="n">data</span><span class="o">.</span><span class="n">stageLevel</span><span class="p">,</span>
+           <span class="n">from:</span> <span class="n">msg</span><span class="o">.</span><span class="n">from</span><span class="p">,</span>
+           <span class="n">to:</span> <span class="n">msg</span><span class="o">.</span><span class="n">to</span>
        <span class="p">});</span>
-<<<<<<< HEAD
-       <span class="nx">that</span><span class="p">.</span><span class="nx">socketManager</span><span class="p">.</span><span class="nx">broadcast</span><span class="p">(</span><span class="nx">that</span><span class="p">.</span><span class="nx">msg</span><span class="p">.</span><span class="nx">obfuscate</span><span class="p">(</span><span class="nx">newMsg</span><span class="p">),</span> <span class="nx">msg</span><span class="p">.</span><span class="nx">from</span><span class="p">);</span>
-=======
        <span class="n">that</span><span class="o">.</span><span class="n">socketManager</span><span class="o">.</span><span class="n">broadcast</span><span class="p">(</span><span class="n">that</span><span class="o">.</span><span class="n">msg</span><span class="o">.</span><span class="n">obfuscate</span><span class="p">(</span><span class="n">newMsg</span><span class="p">),</span>
                                     <span class="n">msg</span><span class="o">.</span><span class="n">from</span><span class="p">);</span>
->>>>>>> d12d0af9
    <span class="p">}</span>
 </code></pre></div>
 
@@ -1556,7 +1552,6 @@
       </tr>
   </tbody>
 </table>
-
   </div>
 </body>
 </html>