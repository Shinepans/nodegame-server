<!DOCTYPE html>
<html>
<head>
  <title>WaitingRoom.js</title>
  <meta http-equiv="content-type" content="text/html; charset=UTF-8">
  <link rel="stylesheet" media="all" href="../doc-style.css" />
  <script src="../doc-filelist.js"></script>
  <script>
    var relativeDir = "../", thisFile = "lib/WaitingRoom.js", defaultSidebar = true;
  </script>
  <script src="../doc-script.js"></script>
</head>
<body>
  <div id="sidebar_wrapper">
    <div id="sidebar_switch">
      <span class="tree">Files</span>
      <span class="headings">Headings</span>
    </div>
    <div id="tree"></div>
    <div id="headings">
      <div class="heading h1">
        <a href="#waitinroom">WaitinRoom</a>
      </div>
      <div class="heading h2">
        <a href="#global%20scope">Global scope</a>
      </div>
      <div class="heading h2">
        <a href="#waitingroom%20constructor">WaitingRoom constructor</a>
      </div>
      <div class="heading h3">
        <a href="#waitingroom.roomopen">WaitingRoom.roomOpen</a>
      </div>
      <div class="heading h3">
        <a href="#waitingroom.timeouts">WaitingRoom.timeOuts</a>
      </div>
      <div class="heading h3">
        <a href="#waitingroom.group_size">WaitingRoom.GROUP_SIZE</a>
      </div>
      <div class="heading h3">
        <a href="#waitingroom.pool_size">WaitingRoom.POOL_SIZE</a>
      </div>
      <div class="heading h3">
        <a href="#waitingroom.start_date">WaitingRoom.START_DATE</a>
      </div>
      <div class="heading h3">
        <a href="#waitingroom.execution_mode">WaitingRoom.EXECUTION_MODE</a>
      </div>
      <div class="heading h3">
        <a href="#waitingroom.max_wait_time">WaitingRoom.MAX_WAIT_TIME</a>
      </div>
      <div class="heading h3">
        <a href="#waitingroom.on_timeout">WaitingRoom.ON_TIMEOUT</a>
      </div>
      <div class="heading h3">
        <a href="#waitingroom.chosen_treatment">WaitingRoom.CHOSEN_TREATMENT</a>
      </div>
      <div class="heading h2">
        <a href="#waitingroom.parsesettings">WaitingRoom.parseSettings</a>
      </div>
      <div class="heading h2">
        <a href="#waitingroom.isroomopen">WaitingRoom.isRoomOpen</a>
      </div>
      <div class="heading h2">
        <a href="#waitingroom.closeroom">WaitingRoom.closeRoom</a>
      </div>
      <div class="heading h2">
        <a href="#waitingroom.openroom">WaitingRoom.openRoom</a>
      </div>
      <div class="heading h2">
        <a href="#waitingroom.dispatch">WaitingRoom.dispatch</a>
      </div>
      <div class="heading h2">
        <a href="#waitingroom.maketimeout">WaitingRoom.makeTimeOut</a>
      </div>
      <div class="heading h2">
        <a href="#waitingroom.cleartimeout">WaitingRoom.clearTimeOut</a>
      </div>
      <div class="heading h2">
        <a href="#waitingroom.decidetreatment">WaitingRoom.decideTreatment</a>
      </div>
      <div class="heading h2">
        <a href="#helper%20methods">Helper methods</a>
      </div>
      <div class="heading h2">
        <a href="#checkpositiveinteger">checkPositiveInteger</a>
      </div>
    </div>
  </div>
  <div id="sidebar-toggle"></div>
  <div id="container"><div class="background highlight"></div>
<table cellpadding="0" cellspacing="0">
  <tbody>
      <tr>
        <td class="docs"><div class="dox">
  <div class="summary">
<div class="pilwrap" id="waitinroom">
  <h1>
    <a href="#waitinroom" name="waitinroom" class="pilcrow">&#182;</a>
    WaitinRoom
  </h1>
</div>


<p>Copyright(c) 2015 Stefano Balietti
MIT Licensed</p>
  </div>
  <div class="body"><p>Waiting room.</p>

<p><a href='http://www.nodegame.org'>http://www.nodegame.org</a></p>
  </div>
</div>
        </td>
        <td class="code highlight"><div class="highlight"><pre><span class="s2">&quot;use strict&quot;</span><span class="p">;</span>


</pre></div>
        </td>
      </tr>
      <tr>
        <td class="docs">
<div class="pilwrap" id="global%20scope">
  <h2>
    <a href="#global%20scope" name="global%20scope" class="pilcrow">&#182;</a>
    Global scope
  </h2>
</div>

        </td>
        <td class="code highlight"><div class="highlight"><pre>
<span class="nx">module</span><span class="p">.</span><span class="nx">exports</span> <span class="o">=</span> <span class="nx">WaitingRoom</span><span class="p">;</span>

<span class="kd">var</span> <span class="nx">ngc</span> <span class="o">=</span> <span class="nx">require</span><span class="p">(</span><span class="s1">&#39;nodegame-client&#39;</span><span class="p">);</span>
<span class="kd">var</span> <span class="nx">J</span> <span class="o">=</span> <span class="nx">require</span><span class="p">(</span><span class="s1">&#39;JSUS&#39;</span><span class="p">).</span><span class="nx">JSUS</span><span class="p">;</span>

<span class="kd">var</span> <span class="nx">HostRoom</span> <span class="o">=</span> <span class="nx">require</span><span class="p">(</span><span class="s1">&#39;./HostRoom&#39;</span><span class="p">);</span>


</pre></div>
        </td>
      </tr>
      <tr>
        <td class="docs">
<div class="pilwrap">
  <a class="pilcrow" href="#section-3" id="section-3">&#182;</a>
</div>
<div class="dox">
  <div class="summary"><p>Inherit from HostRoom.
Same effect as <code>WaitingRoom.prototype.__proto__ = HostRoom.prototype;</code>
without relying on non-standard <code>__proto__</code></p>
  </div>
  <div class="body">
  </div>
</div>
        </td>
        <td class="code highlight"><div class="highlight"><pre>
<span class="nx">WaitingRoom</span><span class="p">.</span><span class="nx">prototype</span> <span class="o">=</span> <span class="nb">Object</span><span class="p">.</span><span class="nx">create</span><span class="p">(</span><span class="nx">HostRoom</span><span class="p">.</span><span class="nx">prototype</span><span class="p">);</span>

<span class="nx">WaitingRoom</span><span class="p">.</span><span class="nx">prototype</span><span class="p">.</span><span class="nx">constructor</span> <span class="o">=</span> <span class="nx">WaitingRoom</span><span class="p">;</span>


</pre></div>
        </td>
      </tr>
      <tr>
        <td class="docs"><div class="dox">
  <div class="summary">
<div class="pilwrap" id="waitingroom%20constructor">
  <h2>
    <a href="#waitingroom%20constructor" name="waitingroom%20constructor" class="pilcrow">&#182;</a>
    WaitingRoom constructor
  </h2>
</div>

  </div>
  <div class="body"><p>Creates a new instance of WaitingRoom</p>
  </div>
  <div class="details">
    <div class="dox_tag_title">Params</div>
    <div class="dox_tag_detail">
      <span class="dox_tag_name">config</span>
      <span class="dox_type">object</span>
      <span>Configuration object</span>
    </div>
    <div class="dox_tag_title">See</div>
    <div class="dox_tag_detail">
      <span class="dox_type">HostRoom
</span>
    </div>
  </div>
</div>
        </td>
        <td class="code highlight"><div class="highlight"><pre>
<span class="kd">function</span> <span class="nx">WaitingRoom</span><span class="p">(</span><span class="nx">config</span><span class="p">)</span> <span class="p">{</span>

</pre></div>
        </td>
      </tr>
      <tr>
        <td class="docs">
<div class="pilwrap">
  <a class="pilcrow" href="#section-5" id="section-5">&#182;</a>
</div>
<p>Supercall</p>
        </td>
        <td class="code highlight"><div class="highlight"><pre>
    <span class="nx">HostRoom</span><span class="p">.</span><span class="nx">call</span><span class="p">(</span><span class="k">this</span><span class="p">,</span> <span class="s1">&#39;Waiting&#39;</span><span class="p">,</span> <span class="nx">config</span><span class="p">);</span>
    <span class="k">if</span> <span class="p">(</span><span class="o">!</span><span class="k">this</span><span class="p">.</span><span class="nx">logicPath</span><span class="p">)</span> <span class="k">this</span><span class="p">.</span><span class="nx">logicPath</span>  <span class="o">=</span> <span class="s1">&#39;./rooms/wait.room&#39;</span><span class="p">;</span>


</pre></div>
        </td>
      </tr>
      <tr>
        <td class="docs"><div class="dox">
  <div class="summary">
<div class="pilwrap" id="waitingroom.roomopen">
  <h3>
    <a href="#waitingroom.roomopen" name="waitingroom.roomopen" class="pilcrow">&#182;</a>
    WaitingRoom.roomOpen
  </h3>
</div>

  </div>
  <div class="body"><p>Flag indicating whether the room is open</p>
  </div>
</div>
        </td>
        <td class="code highlight"><div class="highlight"><pre>
    <span class="k">this</span><span class="p">.</span><span class="nx">roomOpen</span> <span class="o">=</span> <span class="nx">config</span><span class="p">.</span><span class="nx">roomOpen</span> <span class="o">||</span> <span class="kc">true</span><span class="p">;</span>


</pre></div>
        </td>
      </tr>
      <tr>
        <td class="docs"><div class="dox">
  <div class="summary">
<div class="pilwrap" id="waitingroom.timeouts">
  <h3>
    <a href="#waitingroom.timeouts" name="waitingroom.timeouts" class="pilcrow">&#182;</a>
    WaitingRoom.timeOuts
  </h3>
</div>

  </div>
  <div class="body"><p>Array of setTimeout return values indexed by playerIDs</p>
  </div>
</div>
        </td>
        <td class="code highlight"><div class="highlight"><pre>
    <span class="k">this</span><span class="p">.</span><span class="nx">timeOuts</span> <span class="o">=</span> <span class="p">{};</span>

    <span class="k">this</span><span class="p">.</span><span class="nx">numberOfDispatches</span> <span class="o">=</span> <span class="nx">config</span><span class="p">.</span><span class="nx">numberOfDispatches</span> <span class="o">||</span> <span class="mi">0</span><span class="p">;</span>


</pre></div>
        </td>
      </tr>
      <tr>
        <td class="docs"><div class="dox">
  <div class="summary">
<div class="pilwrap" id="waitingroom.group_size">
  <h3>
    <a href="#waitingroom.group_size" name="waitingroom.group_size" class="pilcrow">&#182;</a>
    WaitingRoom.GROUP_SIZE
  </h3>
</div>

  </div>
  <div class="body"><p>Positive non-zero integer indicating the size of each group</p>
  </div>
</div>
        </td>
        <td class="code highlight"><div class="highlight"><pre>
    <span class="k">this</span><span class="p">.</span><span class="nx">GROUP_SIZE</span> <span class="o">=</span> <span class="kc">null</span><span class="p">;</span>


</pre></div>
        </td>
      </tr>
      <tr>
        <td class="docs"><div class="dox">
  <div class="summary">
<div class="pilwrap" id="waitingroom.pool_size">
  <h3>
    <a href="#waitingroom.pool_size" name="waitingroom.pool_size" class="pilcrow">&#182;</a>
    WaitingRoom.POOL_SIZE
  </h3>
</div>

  </div>
  <div class="body"><p>Positive non-zero integer indicating number of clients for group forming</p>
  </div>
</div>
        </td>
        <td class="code highlight"><div class="highlight"><pre>
    <span class="k">this</span><span class="p">.</span><span class="nx">POOL_SIZE</span> <span class="o">=</span> <span class="kc">null</span><span class="p">;</span>

    <span class="k">this</span><span class="p">.</span><span class="nx">DISCONNECT_IF_NOT_SELECTED</span> <span class="o">=</span> <span class="kc">null</span><span class="p">;</span>
    <span class="k">this</span><span class="p">.</span><span class="nx">N_GAMES</span> <span class="o">=</span> <span class="kc">null</span><span class="p">;</span>


</pre></div>
        </td>
      </tr>
      <tr>
        <td class="docs"><div class="dox">
  <div class="summary">
<div class="pilwrap" id="waitingroom.start_date">
  <h3>
    <a href="#waitingroom.start_date" name="waitingroom.start_date" class="pilcrow">&#182;</a>
    WaitingRoom.START_DATE
  </h3>
</div>

  </div>
  <div class="body"><p>Time and date of game start</p>

<p>Must be valid input for <code>Date</code> constructor</p>
  </div>
</div>
        </td>
        <td class="code highlight"><div class="highlight"><pre>
    <span class="k">this</span><span class="p">.</span><span class="nx">START_DATE</span> <span class="o">=</span> <span class="kc">null</span><span class="p">;</span>


</pre></div>
        </td>
      </tr>
      <tr>
        <td class="docs"><div class="dox">
  <div class="summary">
<div class="pilwrap" id="waitingroom.execution_mode">
  <h3>
    <a href="#waitingroom.execution_mode" name="waitingroom.execution_mode" class="pilcrow">&#182;</a>
    WaitingRoom.EXECUTION_MODE
  </h3>
</div>

  </div>
  <div class="body"><p>String indicating execution mode</p>

<p>In the execution mode ´'TIMEOUT'´, one waits until the time is up, then
it will be checked whether enough players are there to start the game.
In the execution mode ´'WAIT_FOR_N_PLAYERS'´, the game starts right away
if there are the desired number of players. Otherwise, when the time is
up, it will be checked if there are at least a certain minimum number of
players to start the game.</p>
  </div>
</div>
        </td>
        <td class="code highlight"><div class="highlight"><pre>
    <span class="k">this</span><span class="p">.</span><span class="nx">EXECUTION_MODE</span> <span class="o">=</span> <span class="kc">null</span><span class="p">;</span>


</pre></div>
        </td>
      </tr>
      <tr>
        <td class="docs"><div class="dox">
  <div class="summary">
<div class="pilwrap" id="waitingroom.max_wait_time">
  <h3>
    <a href="#waitingroom.max_wait_time" name="waitingroom.max_wait_time" class="pilcrow">&#182;</a>
    WaitingRoom.MAX_WAIT_TIME
  </h3>
</div>

  </div>
  <div class="body"><p>Positive non-zero integer indicating max number of milliseconds to start</p>

<p>Cannot be defined at the same time as <code>WaitingRoom.START_DATE</code></p>
  </div>
</div>
        </td>
        <td class="code highlight"><div class="highlight"><pre>
    <span class="k">this</span><span class="p">.</span><span class="nx">MAX_WAIT_TIME</span> <span class="o">=</span> <span class="kc">null</span><span class="p">;</span>


</pre></div>
        </td>
      </tr>
      <tr>
        <td class="docs"><div class="dox">
  <div class="summary">
<div class="pilwrap" id="waitingroom.on_timeout">
  <h3>
    <a href="#waitingroom.on_timeout" name="waitingroom.on_timeout" class="pilcrow">&#182;</a>
    WaitingRoom.ON_TIMEOUT
  </h3>
</div>

  </div>
  <div class="body"><p>Callback to be executed client-side after waiting time has elapsed</p>
  </div>
</div>
        </td>
        <td class="code highlight"><div class="highlight"><pre>
    <span class="k">this</span><span class="p">.</span><span class="nx">ON_TIMEOUT</span> <span class="o">=</span> <span class="kc">null</span><span class="p">;</span>


</pre></div>
        </td>
      </tr>
      <tr>
        <td class="docs"><div class="dox">
  <div class="summary">
<div class="pilwrap" id="waitingroom.chosen_treatment">
  <h3>
    <a href="#waitingroom.chosen_treatment" name="waitingroom.chosen_treatment" class="pilcrow">&#182;</a>
    WaitingRoom.CHOSEN_TREATMENT
  </h3>
</div>

  </div>
  <div class="body"><p>String or undefined indicating chosen treatment</p>
  </div>
</div>
        </td>
        <td class="code highlight"><div class="highlight"><pre>
    <span class="k">this</span><span class="p">.</span><span class="nx">CHOSEN_TREATMENT</span> <span class="o">=</span> <span class="kc">null</span><span class="p">;</span>
<span class="p">}</span>


</pre></div>
        </td>
      </tr>
      <tr>
        <td class="docs"><div class="dox">
  <div class="summary">
<div class="pilwrap" id="waitingroom.parsesettings">
  <h2>
    <a href="#waitingroom.parsesettings" name="waitingroom.parsesettings" class="pilcrow">&#182;</a>
    WaitingRoom.parseSettings
  </h2>
</div>

  </div>
  <div class="body"><p>Validates settings and appends values to <code>this</code></p>
  </div>
  <div class="details">
    <div class="dox_tag_title">Params</div>
    <div class="dox_tag_detail">
      <span class="dox_tag_name">settings</span>
      <span class="dox_type">object</span>
      <span>Configuration object</span>
    </div>
  </div>
</div>
        </td>
        <td class="code highlight"><div class="highlight"><pre>
<span class="nx">WaitingRoom</span><span class="p">.</span><span class="nx">prototype</span><span class="p">.</span><span class="nx">parseSettings</span> <span class="o">=</span> <span class="kd">function</span><span class="p">(</span><span class="nx">settings</span><span class="p">)</span> <span class="p">{</span>
    <span class="kd">var</span> <span class="nx">d</span><span class="p">;</span>
    <span class="kd">var</span> <span class="nx">where</span><span class="p">;</span>
    <span class="kd">var</span> <span class="nx">gameName</span><span class="p">;</span>
    <span class="nx">gameName</span> <span class="o">=</span> <span class="k">this</span><span class="p">.</span><span class="nx">channel</span><span class="p">.</span><span class="nx">gameInfo</span><span class="p">.</span><span class="nx">info</span><span class="p">.</span><span class="nx">name</span> <span class="o">+</span> <span class="s1">&#39; &#39;</span><span class="p">;</span>
    <span class="nx">where</span> <span class="o">=</span> <span class="nx">gameName</span> <span class="o">+</span> <span class="s1">&#39;WaitingRoom.parseSettings: &#39;</span><span class="p">;</span>

    <span class="k">if</span> <span class="p">(</span><span class="s1">&#39;object&#39;</span> <span class="o">!==</span> <span class="k">typeof</span> <span class="nx">settings</span><span class="p">)</span> <span class="p">{</span>
         <span class="k">throw</span> <span class="k">new</span> <span class="nx">TypeError</span><span class="p">(</span><span class="nx">where</span> <span class="o">+</span> <span class="s1">&#39;settings must be object.&#39;</span><span class="p">);</span>
    <span class="p">}</span>

    <span class="k">if</span> <span class="p">(</span><span class="s1">&#39;number&#39;</span> <span class="o">===</span> <span class="k">typeof</span> <span class="nx">settings</span><span class="p">.</span><span class="nx">GROUP_SIZE</span><span class="p">)</span> <span class="p">{</span>
        <span class="nx">checkPositiveInteger</span><span class="p">(</span><span class="nx">settings</span><span class="p">,</span> <span class="s1">&#39;GROUP_SIZE&#39;</span><span class="p">,</span> <span class="nx">where</span><span class="p">);</span>
        <span class="k">this</span><span class="p">.</span><span class="nx">GROUP_SIZE</span> <span class="o">=</span> <span class="nx">settings</span><span class="p">.</span><span class="nx">GROUP_SIZE</span><span class="p">;</span>
    <span class="p">}</span>
    <span class="k">else</span> <span class="p">{</span>
        <span class="k">throw</span> <span class="k">new</span> <span class="nx">TypeError</span><span class="p">(</span><span class="nx">where</span> <span class="o">+</span> <span class="s1">&#39;GROUP_SIZE must be a number.&#39;</span><span class="p">);</span>
    <span class="p">}</span>

    <span class="k">if</span> <span class="p">(</span><span class="s1">&#39;undefined&#39;</span> <span class="o">!==</span> <span class="k">typeof</span> <span class="nx">settings</span><span class="p">.</span><span class="nx">POOL_SIZE</span><span class="p">)</span> <span class="p">{</span>
        <span class="k">if</span> <span class="p">(</span><span class="s1">&#39;number&#39;</span> <span class="o">===</span> <span class="k">typeof</span> <span class="nx">settings</span><span class="p">.</span><span class="nx">POOL_SIZE</span><span class="p">)</span> <span class="p">{</span>
            <span class="nx">checkPositiveInteger</span><span class="p">(</span><span class="nx">settings</span><span class="p">,</span> <span class="s1">&#39;POOL_SIZE&#39;</span><span class="p">,</span> <span class="nx">where</span><span class="p">);</span>
            <span class="k">this</span><span class="p">.</span><span class="nx">POOL_SIZE</span> <span class="o">=</span> <span class="nx">settings</span><span class="p">.</span><span class="nx">POOL_SIZE</span><span class="p">;</span>
        <span class="p">}</span>
        <span class="k">else</span> <span class="p">{</span>
            <span class="k">throw</span> <span class="k">new</span> <span class="nx">TypeError</span><span class="p">(</span><span class="nx">where</span> <span class="o">+</span>
                <span class="s1">&#39;POOL_SIZE must be a number or undefined.&#39;</span><span class="p">);</span>
        <span class="p">}</span>
    <span class="p">}</span>
    <span class="k">else</span> <span class="p">{</span>
        <span class="k">this</span><span class="p">.</span><span class="nx">POOL_SIZE</span> <span class="o">=</span> <span class="nx">settings</span><span class="p">.</span><span class="nx">GROUP_SIZE</span><span class="p">;</span>
    <span class="p">}</span>

    <span class="k">if</span> <span class="p">(</span><span class="s1">&#39;undefined&#39;</span> <span class="o">!==</span> <span class="k">typeof</span> <span class="nx">settings</span><span class="p">.</span><span class="nx">N_GAMES</span><span class="p">)</span> <span class="p">{</span>
        <span class="k">if</span> <span class="p">(</span><span class="s1">&#39;number&#39;</span> <span class="o">===</span> <span class="k">typeof</span> <span class="nx">settings</span><span class="p">.</span><span class="nx">POOL_SIZE</span><span class="p">)</span> <span class="p">{</span>
            <span class="nx">checkPositiveInteger</span><span class="p">(</span><span class="nx">settings</span><span class="p">,</span> <span class="s1">&#39;N_GAMES&#39;</span><span class="p">,</span> <span class="nx">where</span><span class="p">);</span>
            <span class="k">this</span><span class="p">.</span><span class="nx">N_GAMES</span> <span class="o">=</span> <span class="nx">settings</span><span class="p">.</span><span class="nx">N_GAMES</span><span class="p">;</span>
        <span class="p">}</span>
        <span class="k">else</span> <span class="p">{</span>
            <span class="k">throw</span> <span class="k">new</span> <span class="nx">TypeError</span><span class="p">(</span><span class="nx">where</span> <span class="o">+</span>
                <span class="s1">&#39;N_GAMES must be a number or undefined.&#39;</span><span class="p">);</span>
        <span class="p">}</span>
    <span class="p">}</span>

    <span class="k">if</span> <span class="p">(</span><span class="s1">&#39;undefined&#39;</span> <span class="o">!==</span> <span class="k">typeof</span> <span class="nx">settings</span><span class="p">.</span><span class="nx">DISCONNECT_IF_NOT_SELECTED</span><span class="p">)</span> <span class="p">{</span>
        <span class="k">if</span> <span class="p">(</span><span class="s1">&#39;boolean&#39;</span> <span class="o">===</span> <span class="k">typeof</span> <span class="nx">settings</span><span class="p">.</span><span class="nx">DISCONNECT_IF_NOT_SELECTED</span><span class="p">)</span> <span class="p">{</span>
            <span class="k">this</span><span class="p">.</span><span class="nx">DISCONNECT_IF_NOT_SELECTED</span> <span class="o">=</span>
                <span class="nx">settings</span><span class="p">.</span><span class="nx">DISCONNECT_IF_NOT_SELECTED</span><span class="p">;</span>
        <span class="p">}</span>
        <span class="k">else</span> <span class="p">{</span>
            <span class="k">throw</span> <span class="k">new</span> <span class="nx">TypeError</span><span class="p">(</span><span class="nx">where</span> <span class="o">+</span>
                <span class="s1">&#39;DISCONNECT_IF_NOT_SELECTED must be boolean or undefined&#39;</span><span class="p">);</span>
        <span class="p">}</span>
    <span class="p">}</span>

    <span class="k">if</span> <span class="p">(</span><span class="s1">&#39;string&#39;</span> <span class="o">!==</span> <span class="k">typeof</span> <span class="nx">settings</span><span class="p">.</span><span class="nx">EXECUTION_MODE</span><span class="p">)</span> <span class="p">{</span>
        <span class="k">throw</span> <span class="k">new</span> <span class="nx">TypeError</span><span class="p">(</span><span class="nx">where</span> <span class="o">+</span> <span class="s1">&#39;EXECUTION_MODE must be a string.&#39;</span><span class="p">);</span>
    <span class="p">}</span>
    <span class="k">else</span> <span class="p">{</span>
        <span class="k">if</span> <span class="p">(</span><span class="nx">settings</span><span class="p">.</span><span class="nx">EXECUTION_MODE</span> <span class="o">!==</span> <span class="s1">&#39;TIMEOUT&#39;</span> <span class="o">&amp;&amp;</span>
            <span class="nx">settings</span><span class="p">.</span><span class="nx">EXECUTION_MODE</span> <span class="o">!==</span> <span class="s1">&#39;WAIT_FOR_N_PLAYERS&#39;</span><span class="p">)</span> <span class="p">{</span>
            <span class="k">throw</span> <span class="k">new</span> <span class="nb">Error</span><span class="p">(</span><span class="nx">where</span> <span class="o">+</span> <span class="s1">&#39;Invalid exection mode: &#39;</span> <span class="o">+</span>
                <span class="nx">settings</span><span class="p">.</span><span class="nx">EXECUTION_MODE</span><span class="p">);</span>
        <span class="p">}</span>
        <span class="k">this</span><span class="p">.</span><span class="nx">EXECUTION_MODE</span> <span class="o">=</span> <span class="nx">settings</span><span class="p">.</span><span class="nx">EXECUTION_MODE</span><span class="p">;</span>
    <span class="p">}</span>

    <span class="k">if</span> <span class="p">(</span><span class="s1">&#39;undefined&#39;</span> <span class="o">!==</span> <span class="k">typeof</span> <span class="nx">settings</span><span class="p">.</span><span class="nx">START_DATE</span><span class="p">)</span> <span class="p">{</span>
        <span class="k">if</span> <span class="p">(</span><span class="k">this</span><span class="p">.</span><span class="nx">EXECUTION_MODE</span> <span class="o">===</span> <span class="s1">&#39;WAIT_FOR_N_PLAYERS&#39;</span><span class="p">)</span> <span class="p">{</span>
            <span class="k">throw</span> <span class="k">new</span> <span class="nb">Error</span><span class="p">(</span><span class="nx">where</span> <span class="o">+</span> <span class="s1">&#39;Execution mode &#39;</span> <span class="o">+</span> <span class="k">this</span><span class="p">.</span><span class="nx">EXECUTION_MODE</span> <span class="o">+</span>
                <span class="s1">&#39; cannot have a START_DATE&#39;</span><span class="p">);</span>
        <span class="p">}</span>
        <span class="nx">d</span> <span class="o">=</span> <span class="k">new</span> <span class="nb">Date</span><span class="p">(</span><span class="nx">settings</span><span class="p">.</span><span class="nx">START_DATE</span><span class="p">);</span>
        <span class="k">if</span> <span class="p">(</span><span class="nb">isNaN</span><span class="p">(</span><span class="nx">d</span><span class="p">.</span><span class="nx">getTime</span><span class="p">()))</span> <span class="p">{</span>
            <span class="k">throw</span> <span class="k">new</span> <span class="nb">Error</span> <span class="p">(</span><span class="nx">where</span> <span class="o">+</span> <span class="s1">&#39;START_DATE must be valid argument for&#39;</span> <span class="o">+</span>
                <span class="s1">&#39; Date constructor. Value provided: &#39;</span> <span class="o">+</span> <span class="nx">settings</span><span class="p">.</span><span class="nx">START_DATE</span><span class="p">);</span>
        <span class="p">}</span>
        <span class="k">if</span> <span class="p">(</span><span class="s1">&#39;undefined&#39;</span> <span class="o">!==</span> <span class="k">typeof</span> <span class="nx">settings</span><span class="p">.</span><span class="nx">MAX_WAIT_TIME</span><span class="p">)</span> <span class="p">{</span>
            <span class="k">throw</span> <span class="k">new</span> <span class="nb">Error</span><span class="p">(</span><span class="nx">where</span> <span class="o">+</span> <span class="s1">&#39;Cannot define both MAX_WAIT_TIME and &#39;</span> <span class="o">+</span>
                <span class="s1">&#39;START_DATE.&#39;</span><span class="p">);</span>
        <span class="p">}</span>
        <span class="k">this</span><span class="p">.</span><span class="nx">START_DATE</span> <span class="o">=</span> <span class="nx">settings</span><span class="p">.</span><span class="nx">START_DATE</span><span class="p">;</span>
    <span class="p">}</span>
    <span class="k">else</span> <span class="k">if</span> <span class="p">(</span><span class="s1">&#39;undefined&#39;</span> <span class="o">!==</span> <span class="k">typeof</span> <span class="nx">settings</span><span class="p">.</span><span class="nx">MAX_WAIT_TIME</span><span class="p">)</span> <span class="p">{</span>
        <span class="k">if</span> <span class="p">(</span><span class="s1">&#39;number&#39;</span> <span class="o">===</span> <span class="k">typeof</span> <span class="nx">settings</span><span class="p">.</span><span class="nx">MAX_WAIT_TIME</span><span class="p">)</span> <span class="p">{</span>
            <span class="nx">checkPositiveInteger</span><span class="p">(</span><span class="nx">settings</span><span class="p">,</span> <span class="s1">&#39;MAX_WAIT_TIME&#39;</span><span class="p">,</span> <span class="nx">where</span><span class="p">);</span>
            <span class="k">this</span><span class="p">.</span><span class="nx">MAX_WAIT_TIME</span> <span class="o">=</span> <span class="nx">settings</span><span class="p">.</span><span class="nx">MAX_WAIT_TIME</span><span class="p">;</span>
        <span class="p">}</span>
        <span class="k">else</span> <span class="p">{</span>
            <span class="k">throw</span> <span class="k">new</span> <span class="nx">TypeError</span><span class="p">(</span><span class="nx">where</span> <span class="o">+</span> <span class="s1">&#39;MAX_WAIT_TIME must be &#39;</span> <span class="o">+</span>
                   <span class="s1">&#39;a number or undefined.&#39;</span><span class="p">);</span>
        <span class="p">}</span>
    <span class="p">}</span>
    <span class="k">else</span> <span class="p">{</span>
        <span class="k">if</span> <span class="p">(</span><span class="k">this</span><span class="p">.</span><span class="nx">EXECUTION_MODE</span> <span class="o">===</span> <span class="s1">&#39;TIMEOUT&#39;</span><span class="p">)</span> <span class="p">{</span>
            <span class="k">throw</span> <span class="k">new</span> <span class="nb">Error</span><span class="p">(</span><span class="nx">where</span> <span class="o">+</span> <span class="s1">&#39;For EXECUTION_MODE &quot;TIMEOUT&quot; either &#39;</span> <span class="o">+</span>
                <span class="s1">&#39;MAX_WAIT_TIME or START_DATE must be &#39;</span> <span class="o">+</span> <span class="s1">&#39;defined.&#39;</span><span class="p">);</span>
        <span class="p">}</span>
    <span class="p">}</span>

    <span class="k">if</span> <span class="p">(</span><span class="s1">&#39;undefined&#39;</span> <span class="o">!==</span> <span class="k">typeof</span> <span class="nx">settings</span><span class="p">.</span><span class="nx">ON_TIMEOUT</span><span class="p">)</span> <span class="p">{</span>
        <span class="k">if</span> <span class="p">(</span><span class="s1">&#39;function&#39;</span> <span class="o">!==</span> <span class="k">typeof</span> <span class="nx">settings</span><span class="p">.</span><span class="nx">ON_TIMEOUT</span><span class="p">)</span> <span class="p">{</span>
            <span class="k">new</span> <span class="nx">TypeError</span><span class="p">(</span><span class="nx">where</span> <span class="o">+</span>
                <span class="s1">&#39;ON_TIMEOUT must be a function or undefined.&#39;</span><span class="p">);</span>
        <span class="p">}</span>
        <span class="k">this</span><span class="p">.</span><span class="nx">ON_TIMEOUT</span> <span class="o">=</span> <span class="nx">settings</span><span class="p">.</span><span class="nx">ON_TIMEOUT</span><span class="p">;</span>
    <span class="p">}</span>

    <span class="k">if</span> <span class="p">(</span><span class="s1">&#39;undefined&#39;</span> <span class="o">!==</span> <span class="k">typeof</span> <span class="nx">settings</span><span class="p">.</span><span class="nx">CHOSEN_TREATMENT</span><span class="p">)</span> <span class="p">{</span>
        <span class="k">if</span> <span class="p">(</span><span class="s1">&#39;string&#39;</span> <span class="o">!==</span> <span class="k">typeof</span> <span class="nx">settings</span><span class="p">.</span><span class="nx">CHOSEN_TREATMENT</span><span class="p">)</span> <span class="p">{</span>
            <span class="k">throw</span> <span class="k">new</span> <span class="nx">TypeError</span><span class="p">(</span><span class="nx">where</span> <span class="o">+</span> <span class="s1">&#39;CHOSEN_TREATMENT must be string or &#39;</span> <span class="o">+</span>
                <span class="s1">&#39;undefined&#39;</span><span class="p">);</span>
        <span class="p">}</span>
        <span class="k">this</span><span class="p">.</span><span class="nx">CHOSEN_TREATMENT</span> <span class="o">=</span> <span class="nx">settings</span><span class="p">.</span><span class="nx">CHOSEN_TREATMENT</span><span class="p">;</span>
    <span class="p">}</span>
<span class="p">};</span>

<span class="nx">WaitingRoom</span><span class="p">.</span><span class="nx">prototype</span><span class="p">.</span><span class="nx">getSettings</span> <span class="o">=</span> <span class="kd">function</span><span class="p">()</span> <span class="p">{</span>
    <span class="k">return</span> <span class="p">{</span>
        <span class="nx">groupSize</span><span class="o">:</span> <span class="k">this</span><span class="p">.</span><span class="nx">GROUP_SIZE</span><span class="p">,</span>
        <span class="nx">poolSize</span><span class="o">:</span> <span class="k">this</span><span class="p">.</span><span class="nx">POOL_SIZE</span><span class="p">,</span>
        <span class="nx">disconnectIfNotSelected</span><span class="o">:</span> <span class="k">this</span><span class="p">.</span><span class="nx">DISCONNECT_IF_NOT_SELECTED</span><span class="p">,</span>
        <span class="nx">nGames</span><span class="o">:</span> <span class="k">this</span><span class="p">.</span><span class="nx">N_GAMES</span><span class="p">,</span>
        <span class="nx">startDate</span><span class="o">:</span> <span class="k">this</span><span class="p">.</span><span class="nx">START_DATE</span><span class="p">,</span>
        <span class="nx">executionMode</span><span class="o">:</span> <span class="k">this</span><span class="p">.</span><span class="nx">EXECUTION_MODE</span><span class="p">,</span>
        <span class="nx">maxWaitTime</span><span class="o">:</span> <span class="k">this</span><span class="p">.</span><span class="nx">MAX_WAIT_TIME</span><span class="p">,</span>
        <span class="nx">onTimeout</span><span class="o">:</span> <span class="k">this</span><span class="p">.</span><span class="nx">ON_TIMEOUT</span><span class="p">,</span>
        <span class="nx">chosenTreatment</span><span class="o">:</span> <span class="k">this</span><span class="p">.</span><span class="nx">CHOSEN_TREATMENT</span>
    <span class="p">};</span>
<span class="p">};</span>


</pre></div>
        </td>
      </tr>
      <tr>
        <td class="docs"><div class="dox">
  <div class="summary">
<div class="pilwrap" id="waitingroom.isroomopen">
  <h2>
    <a href="#waitingroom.isroomopen" name="waitingroom.isroomopen" class="pilcrow">&#182;</a>
    WaitingRoom.isRoomOpen
  </h2>
</div>

  </div>
  <div class="body"><p>Returns flag indicating whether the <code>WaitingRoom</code> is open</p>
  </div>
  <div class="details">
    <div class="dox_tag_title">Returns</div>
    <div class="dox_tag_detail">
      <span class="dox_tag_name"></span>
      <span class="dox_type">boolean</span>
      <span>Flag indicating whether <code>this</code> is open</span>
    </div>
  </div>
</div>
        </td>
        <td class="code highlight"><div class="highlight"><pre>
<span class="nx">WaitingRoom</span><span class="p">.</span><span class="nx">prototype</span><span class="p">.</span><span class="nx">isRoomOpen</span> <span class="o">=</span> <span class="kd">function</span><span class="p">()</span> <span class="p">{</span>
    <span class="k">return</span> <span class="k">this</span><span class="p">.</span><span class="nx">roomOpen</span><span class="p">;</span>
<span class="p">};</span>


</pre></div>
        </td>
      </tr>
      <tr>
        <td class="docs"><div class="dox">
  <div class="summary">
<div class="pilwrap" id="waitingroom.closeroom">
  <h2>
    <a href="#waitingroom.closeroom" name="waitingroom.closeroom" class="pilcrow">&#182;</a>
    WaitingRoom.closeRoom
  </h2>
</div>

  </div>
  <div class="body"><p>Changes state of <code>this</code> to closed</p>
  </div>
</div>
        </td>
        <td class="code highlight"><div class="highlight"><pre>
<span class="nx">WaitingRoom</span><span class="p">.</span><span class="nx">prototype</span><span class="p">.</span><span class="nx">closeRoom</span> <span class="o">=</span> <span class="kd">function</span><span class="p">()</span> <span class="p">{</span>
    <span class="k">this</span><span class="p">.</span><span class="nx">roomOpen</span> <span class="o">=</span> <span class="kc">false</span><span class="p">;</span>
<span class="p">};</span>


</pre></div>
        </td>
      </tr>
      <tr>
        <td class="docs"><div class="dox">
  <div class="summary">
<div class="pilwrap" id="waitingroom.openroom">
  <h2>
    <a href="#waitingroom.openroom" name="waitingroom.openroom" class="pilcrow">&#182;</a>
    WaitingRoom.openRoom
  </h2>
</div>

  </div>
  <div class="body"><p>Changes state of <code>this</code> to open</p>
  </div>
</div>
        </td>
        <td class="code highlight"><div class="highlight"><pre>
<span class="nx">WaitingRoom</span><span class="p">.</span><span class="nx">prototype</span><span class="p">.</span><span class="nx">openRoom</span> <span class="o">=</span> <span class="kd">function</span><span class="p">()</span> <span class="p">{</span>
    <span class="k">this</span><span class="p">.</span><span class="nx">roomOpen</span> <span class="o">=</span> <span class="kc">true</span><span class="p">;</span>
<span class="p">};</span>

<<<<<<< HEAD
=======

>>>>>>> 1521b923
<span class="nx">WaitingRoom</span><span class="p">.</span><span class="nx">prototype</span><span class="p">.</span><span class="nx">isDispatchable</span> <span class="o">=</span> <span class="kd">function</span><span class="p">()</span> <span class="p">{</span>
    <span class="k">if</span> <span class="p">(</span><span class="k">this</span><span class="p">.</span><span class="nx">N_GAMES</span><span class="p">)</span> <span class="p">{</span>
       <span class="k">return</span> <span class="k">this</span><span class="p">.</span><span class="nx">numberOfDispatches</span> <span class="o">&lt;</span> <span class="k">this</span><span class="p">.</span><span class="nx">N_GAMES</span><span class="p">;</span>
    <span class="p">}</span>

</pre></div>
        </td>
      </tr>
      <tr>
        <td class="docs">
<div class="pilwrap">
  <a class="pilcrow" href="#section-19" id="section-19">&#182;</a>
</div>
<p>TODO: Maybe check other conditions?</p>
        </td>
        <td class="code highlight"><div class="highlight"><pre>
    <span class="k">return</span> <span class="kc">true</span><span class="p">;</span>
<span class="p">};</span>
<<<<<<< HEAD
=======

>>>>>>> 1521b923

</pre></div>
        </td>
      </tr>
      <tr>
        <td class="docs"><div class="dox">
  <div class="summary">
<div class="pilwrap" id="waitingroom.dispatch">
  <h2>
    <a href="#waitingroom.dispatch" name="waitingroom.dispatch" class="pilcrow">&#182;</a>
    WaitingRoom.dispatch
  </h2>
</div>

  </div>
  <div class="body"><p>Initiates the start of the game</p>

<p>May only be called once. Implemented using a self-calling function</p>
  </div>
  <div class="details">
    <div class="dox_tag_title">Params</div>
    <div class="dox_tag_detail">
      <span class="dox_tag_name">timeOutData</span>
      <span class="dox_type">object</span>
      <span>Data to send to all players</span>
    </div>
  </div>
</div>
        </td>
        <td class="code highlight"><div class="highlight"><pre>
<span class="nx">WaitingRoom</span><span class="p">.</span><span class="nx">prototype</span><span class="p">.</span><span class="nx">dispatch</span> <span class="o">=</span> <span class="kd">function</span><span class="p">()</span> <span class="p">{</span>
    <span class="kd">var</span> <span class="nx">customSorting</span><span class="p">;</span>
    <span class="nx">customSorting</span> <span class="o">=</span> <span class="kd">function</span><span class="p">(</span><span class="nx">a</span><span class="p">,</span><span class="nx">b</span><span class="p">)</span> <span class="p">{</span>
        <span class="k">if</span> <span class="p">(</span><span class="nx">a</span><span class="p">.</span><span class="nx">timesNotSelected</span> <span class="o">&lt;</span> <span class="nx">b</span><span class="p">.</span><span class="nx">timesNotSelected</span><span class="p">)</span> <span class="p">{</span>
            <span class="k">return</span> <span class="o">-</span><span class="mi">1</span><span class="p">;</span>
        <span class="p">}</span>
        <span class="k">else</span> <span class="k">if</span> <span class="p">(</span><span class="nx">a</span><span class="p">.</span><span class="nx">timesNotSelected</span> <span class="o">&gt;</span> <span class="nx">b</span><span class="p">.</span><span class="nx">timesNotSelected</span><span class="p">)</span> <span class="p">{</span>
            <span class="k">return</span> <span class="mi">1</span><span class="p">;</span>
        <span class="p">}</span>
        <span class="k">return</span> <span class="mi">0</span><span class="p">;</span>
    <span class="p">};</span>
    <span class="k">return</span> <span class="kd">function</span> <span class="p">(</span><span class="nx">timeOutData</span><span class="p">)</span> <span class="p">{</span>
        <span class="kd">var</span> <span class="nx">treatmentName</span><span class="p">;</span>
        <span class="kd">var</span> <span class="nx">shuffledPList</span><span class="p">;</span>
        <span class="kd">var</span> <span class="nx">limitedPList</span><span class="p">;</span>
        <span class="kd">var</span> <span class="nx">i</span><span class="p">,</span> <span class="nx">gameRoom</span><span class="p">;</span>
        <span class="kd">var</span> <span class="nx">pList</span><span class="p">,</span> <span class="nx">nPlayers</span><span class="p">;</span>
        <span class="kd">var</span> <span class="nx">where</span><span class="p">;</span>
        <span class="nx">where</span> <span class="o">=</span> <span class="s1">&#39;WaitingRoom.dispatch: &#39;</span><span class="p">;</span>

        <span class="nx">pList</span> <span class="o">=</span> <span class="k">this</span><span class="p">.</span><span class="nx">clients</span><span class="p">.</span><span class="nx">player</span><span class="p">;</span>
        <span class="nx">nPlayers</span> <span class="o">=</span> <span class="nx">pList</span><span class="p">.</span><span class="nx">size</span><span class="p">();</span>

        <span class="k">if</span> <span class="p">(</span><span class="o">!</span><span class="k">this</span><span class="p">.</span><span class="nx">isDispatchable</span><span class="p">())</span> <span class="p">{</span>
            <span class="k">this</span><span class="p">.</span><span class="nx">channel</span><span class="p">.</span><span class="nx">sysLogger</span><span class="p">.</span><span class="nx">log</span><span class="p">(</span><span class="nx">where</span> <span class="o">+</span>
                   <span class="s1">&#39;Number of dispatches already performed: &#39;</span> <span class="o">+</span>
                   <span class="k">this</span><span class="p">.</span><span class="nx">numberOfDispatches</span> <span class="o">+</span>
                   <span class="s1">&#39; Number of specified games: &#39;</span> <span class="o">+</span> <span class="k">this</span><span class="p">.</span><span class="nx">N_GAMES</span> <span class="o">+</span>
                   <span class="s1">&#39; Dispatching again anyways.&#39;</span><span class="p">);</span>

</pre></div>
        </td>
      </tr>
      <tr>
        <td class="docs">
<div class="pilwrap">
  <a class="pilcrow" href="#section-21" id="section-21">&#182;</a>
</div>
<p>TODO: Should we just return here?
return;</p>
        </td>
        <td class="code highlight"><div class="highlight"><pre>
        <span class="p">}</span>
        <span class="k">else</span> <span class="p">{</span>
            <span class="o">++</span><span class="k">this</span><span class="p">.</span><span class="nx">numberOfDispatches</span><span class="p">;</span>
        <span class="p">}</span>


</pre></div>
        </td>
      </tr>
      <tr>
        <td class="docs">
<div class="pilwrap">
  <a class="pilcrow" href="#section-22" id="section-22">&#182;</a>
</div>
<p>Shuffle player list.</p>
        </td>
        <td class="code highlight"><div class="highlight"><pre>
        <span class="nx">shuffledPList</span> <span class="o">=</span> <span class="nx">pList</span><span class="p">.</span><span class="nx">shuffle</span><span class="p">();</span>


</pre></div>
        </td>
      </tr>
      <tr>
        <td class="docs">
<div class="pilwrap">
  <a class="pilcrow" href="#section-23" id="section-23">&#182;</a>
</div>
<p>Sort according to priority.</p>
        </td>
        <td class="code highlight"><div class="highlight"><pre>
        <span class="nx">shuffledPList</span><span class="p">.</span><span class="nx">sort</span><span class="p">(</span><span class="nx">customSorting</span><span class="p">);</span>



</pre></div>
        </td>
      </tr>
      <tr>
        <td class="docs">
<div class="pilwrap">
  <a class="pilcrow" href="#section-24" id="section-24">&#182;</a>
</div>
<p>Inform players.</p>
        </td>
        <td class="code highlight"><div class="highlight"><pre>
        <span class="k">for</span> <span class="p">(</span><span class="nx">i</span> <span class="o">=</span> <span class="mi">0</span><span class="p">;</span> <span class="nx">i</span> <span class="o">&lt;</span> <span class="nx">nPlayers</span><span class="p">;</span> <span class="nx">i</span><span class="o">++</span><span class="p">)</span> <span class="p">{</span>

</pre></div>
        </td>
      </tr>
      <tr>
        <td class="docs">
<div class="pilwrap">
  <a class="pilcrow" href="#section-25" id="section-25">&#182;</a>
</div>
<p>Players that may join the game.</p>
        </td>
        <td class="code highlight"><div class="highlight"><pre>
            <span class="k">if</span> <span class="p">(</span><span class="nx">i</span> <span class="o">&lt;</span> <span class="k">this</span><span class="p">.</span><span class="nx">GROUP_SIZE</span><span class="p">)</span> <span class="p">{</span>
                <span class="k">this</span><span class="p">.</span><span class="nx">node</span><span class="p">.</span><span class="nx">say</span><span class="p">(</span><span class="s2">&quot;TIME&quot;</span><span class="p">,</span> <span class="nx">shuffledPList</span><span class="p">.</span><span class="nx">db</span><span class="p">[</span><span class="nx">i</span><span class="p">].</span><span class="nx">id</span><span class="p">,</span> <span class="nx">timeOutData</span><span class="p">);</span>


</pre></div>
        </td>
      </tr>
      <tr>
        <td class="docs">
<div class="pilwrap">
  <a class="pilcrow" href="#section-26" id="section-26">&#182;</a>
</div>
<p>Clear body.</p>
        </td>
        <td class="code highlight"><div class="highlight"><pre>
                <span class="k">this</span><span class="p">.</span><span class="nx">node</span><span class="p">.</span><span class="nx">remoteSetup</span><span class="p">(</span><span class="s1">&#39;page&#39;</span><span class="p">,</span> <span class="nx">shuffledPList</span><span class="p">.</span><span class="nx">db</span><span class="p">[</span><span class="nx">i</span><span class="p">].</span><span class="nx">id</span><span class="p">,</span> <span class="p">{</span>
                    <span class="nx">clearBody</span><span class="o">:</span> <span class="kc">true</span>
                <span class="p">});</span>

</pre></div>
        </td>
      </tr>
      <tr>
        <td class="docs">
<div class="pilwrap">
  <a class="pilcrow" href="#section-27" id="section-27">&#182;</a>
</div>
<p>Clear timeout for players.</p>
        </td>
        <td class="code highlight"><div class="highlight"><pre>
                <span class="k">this</span><span class="p">.</span><span class="nx">clearTimeOut</span><span class="p">(</span><span class="nx">shuffledPList</span><span class="p">.</span><span class="nx">db</span><span class="p">[</span><span class="nx">i</span><span class="p">].</span><span class="nx">id</span><span class="p">);</span>
            <span class="p">}</span>

</pre></div>
        </td>
      </tr>
      <tr>
        <td class="docs">
<div class="pilwrap">
  <a class="pilcrow" href="#section-28" id="section-28">&#182;</a>
</div>
<p>Players that may not join.</p>
        </td>
        <td class="code highlight"><div class="highlight"><pre>
            <span class="k">else</span> <span class="p">{</span>
                <span class="k">this</span><span class="p">.</span><span class="nx">node</span><span class="p">.</span><span class="nx">say</span><span class="p">(</span><span class="s2">&quot;TIME&quot;</span><span class="p">,</span> <span class="nx">shuffledPList</span><span class="p">.</span><span class="nx">db</span><span class="p">[</span><span class="nx">i</span><span class="p">].</span><span class="nx">id</span><span class="p">,</span> <span class="p">{</span>
                    <span class="nx">over</span><span class="o">:</span> <span class="s2">&quot;Not selected&quot;</span><span class="p">,</span>
                    <span class="nx">isDispatchable</span><span class="o">:</span> <span class="k">this</span><span class="p">.</span><span class="nx">isDispatchable</span><span class="p">()</span>
                <span class="p">});</span>

</pre></div>
        </td>
      </tr>
      <tr>
        <td class="docs">
<div class="pilwrap">
  <a class="pilcrow" href="#section-29" id="section-29">&#182;</a>
</div>
<p>Increase timesNotSelected of player.</p>
        </td>
        <td class="code highlight"><div class="highlight"><pre>
                <span class="k">if</span> <span class="p">(</span><span class="k">this</span><span class="p">.</span><span class="nx">clients</span><span class="p">.</span><span class="nx">player</span><span class="p">.</span><span class="nx">db</span><span class="p">[</span><span class="nx">i</span><span class="p">].</span><span class="nx">timesNotSelected</span><span class="p">)</span> <span class="p">{</span>
                    <span class="o">++</span><span class="k">this</span><span class="p">.</span><span class="nx">clients</span><span class="p">.</span><span class="nx">player</span><span class="p">.</span><span class="nx">db</span><span class="p">[</span><span class="nx">i</span><span class="p">].</span><span class="nx">timesNotSelected</span><span class="p">;</span>
                <span class="p">}</span>
                <span class="k">else</span> <span class="p">{</span>
                    <span class="k">this</span><span class="p">.</span><span class="nx">clients</span><span class="p">.</span><span class="nx">player</span><span class="p">.</span><span class="nx">db</span><span class="p">[</span><span class="nx">i</span><span class="p">].</span><span class="nx">timesNotSelected</span> <span class="o">=</span> <span class="mi">1</span><span class="p">;</span>
                <span class="p">}</span>

                <span class="k">if</span> <span class="p">(</span><span class="k">this</span><span class="p">.</span><span class="nx">START_DATE</span><span class="p">)</span> <span class="p">{</span>
                    <span class="k">this</span><span class="p">.</span><span class="nx">clearTimeOut</span><span class="p">(</span><span class="nx">shuffledPList</span><span class="p">.</span><span class="nx">db</span><span class="p">[</span><span class="nx">i</span><span class="p">].</span><span class="nx">id</span><span class="p">);</span>
                <span class="p">}</span>
            <span class="p">}</span>
        <span class="p">}</span>


</pre></div>
        </td>
      </tr>
      <tr>
        <td class="docs">
<div class="pilwrap">
  <a class="pilcrow" href="#section-30" id="section-30">&#182;</a>
</div>
<p>Choose players.</p>
        </td>
        <td class="code highlight"><div class="highlight"><pre>
        <span class="nx">limitedPList</span> <span class="o">=</span> <span class="nx">shuffledPList</span><span class="p">.</span><span class="nx">limit</span><span class="p">(</span><span class="k">this</span><span class="p">.</span><span class="nx">GROUP_SIZE</span><span class="p">);</span>


</pre></div>
        </td>
      </tr>
      <tr>
        <td class="docs">
<div class="pilwrap">
  <a class="pilcrow" href="#section-31" id="section-31">&#182;</a>
</div>
<p>Decide treatment.</p>
        </td>
        <td class="code highlight"><div class="highlight"><pre>
        <span class="nx">treatmentName</span> <span class="o">=</span> <span class="k">this</span><span class="p">.</span><span class="nx">decideTreatment</span><span class="p">(</span><span class="k">this</span><span class="p">.</span><span class="nx">CHOSEN_TREATMENT</span><span class="p">);</span>


</pre></div>
        </td>
      </tr>
      <tr>
        <td class="docs">
<div class="pilwrap">
  <a class="pilcrow" href="#section-32" id="section-32">&#182;</a>
</div>
<p>Create new game room.</p>
        </td>
        <td class="code highlight"><div class="highlight"><pre>
        <span class="nx">gameRoom</span> <span class="o">=</span> <span class="k">this</span><span class="p">.</span><span class="nx">channel</span><span class="p">.</span><span class="nx">createGameRoom</span><span class="p">({</span>
            <span class="nx">clients</span><span class="o">:</span> <span class="nx">limitedPList</span><span class="p">,</span>
            <span class="nx">treatmentName</span><span class="o">:</span> <span class="nx">treatmentName</span>
        <span class="p">});</span>


</pre></div>
        </td>
      </tr>
      <tr>
        <td class="docs">
<div class="pilwrap">
  <a class="pilcrow" href="#section-33" id="section-33">&#182;</a>
</div>
<p>Setup and start game.</p>
        </td>
        <td class="code highlight"><div class="highlight"><pre>
        <span class="nx">gameRoom</span><span class="p">.</span><span class="nx">setupGame</span><span class="p">();</span>
        <span class="nx">gameRoom</span><span class="p">.</span><span class="nx">startGame</span><span class="p">(</span><span class="kc">true</span><span class="p">,</span> <span class="p">[]);</span>


</pre></div>
        </td>
      </tr>
      <tr>
        <td class="docs">
<div class="pilwrap">
  <a class="pilcrow" href="#section-34" id="section-34">&#182;</a>
</div>
<p>Close waitingRoom if next game would not be dispatchable.</p>
        </td>
        <td class="code highlight"><div class="highlight"><pre>
        <span class="k">if</span> <span class="p">(</span><span class="o">!</span><span class="k">this</span><span class="p">.</span><span class="nx">isDispatchable</span><span class="p">())</span> <span class="p">{</span>
            <span class="k">this</span><span class="p">.</span><span class="nx">closeRoom</span><span class="p">();</span>
        <span class="p">}</span>

    <span class="p">};</span>
<span class="p">};</span>



</pre></div>
        </td>
      </tr>
      <tr>
        <td class="docs"><div class="dox">
  <div class="summary">
<div class="pilwrap" id="waitingroom.maketimeout">
  <h2>
    <a href="#waitingroom.maketimeout" name="waitingroom.maketimeout" class="pilcrow">&#182;</a>
    WaitingRoom.makeTimeOut
  </h2>
</div>

  </div>
  <div class="body"><p>Register a timeout for a player</p>
  </div>
  <div class="details">
    <div class="dox_tag_title">Params</div>
    <div class="dox_tag_detail">
      <span class="dox_tag_name">playerID</span>
      <span class="dox_type">number</span>
      <span>ID of player for which to register timeout.</span>
    </div>
    <div class="dox_tag_detail">
      <span class="dox_tag_name">waitTime</span>
      <span class="dox_type">number</span>
      <span>Nnumber of milliseconds to wait before execution
  of callback. If null then no timeout is made.</span>
    </div>
    <div class="dox_tag_detail">
      <span class="dox_tag_name">cb</span>
      <span class="dox_type">function</span>
      <span>(Optional) callback to register. If undefined a
  predefine callback is used.</span>
    </div>
    <div class="dox_tag_title">See</div>
    <div class="dox_tag_detail">
      <span class="dox_type">WaitingRoom.clearTimeOut
</span>
    </div>
  </div>
</div>
        </td>
        <td class="code highlight"><div class="highlight"><pre>
<span class="nx">WaitingRoom</span><span class="p">.</span><span class="nx">prototype</span><span class="p">.</span><span class="nx">makeTimeOut</span> <span class="o">=</span> <span class="kd">function</span><span class="p">(</span><span class="nx">playerID</span><span class="p">,</span> <span class="nx">waitTime</span><span class="p">,</span> <span class="nx">cb</span><span class="p">)</span> <span class="p">{</span>
    <span class="kd">var</span> <span class="nx">that</span> <span class="o">=</span> <span class="k">this</span><span class="p">;</span>
    <span class="k">if</span> <span class="p">(</span><span class="kc">null</span> <span class="o">===</span> <span class="nx">waitTime</span><span class="p">)</span> <span class="k">return</span><span class="p">;</span>
    <span class="nx">cb</span> <span class="o">=</span> <span class="nx">cb</span> <span class="o">||</span> <span class="kd">function</span><span class="p">()</span> <span class="p">{</span>
        <span class="kd">var</span> <span class="nx">timeOutData</span><span class="p">,</span> <span class="nx">code</span><span class="p">,</span> <span class="nx">pList</span><span class="p">,</span> <span class="nx">nPlayers</span><span class="p">;</span>
        <span class="nx">that</span><span class="p">.</span><span class="nx">channel</span><span class="p">.</span><span class="nx">sysLogger</span><span class="p">.</span><span class="nx">log</span><span class="p">(</span><span class="s2">&quot;Timeout has not been cleared!!!&quot;</span><span class="p">);</span>
        <span class="nx">pList</span> <span class="o">=</span> <span class="nx">that</span><span class="p">.</span><span class="nx">clients</span><span class="p">.</span><span class="nx">player</span><span class="p">;</span>
        <span class="nx">nPlayers</span> <span class="o">=</span> <span class="nx">pList</span><span class="p">.</span><span class="nx">size</span><span class="p">();</span>

        <span class="k">if</span> <span class="p">(</span><span class="nx">nPlayers</span> <span class="o">&gt;=</span> <span class="nx">that</span><span class="p">.</span><span class="nx">POOL_SIZE</span><span class="p">)</span> <span class="p">{</span>
            <span class="nx">that</span><span class="p">.</span><span class="nx">dispatch</span><span class="p">({</span>
                <span class="nx">over</span><span class="o">:</span> <span class="s2">&quot;Time elapsed!!!&quot;</span><span class="p">,</span>
                <span class="nx">nPlayers</span><span class="o">:</span> <span class="nx">nPlayers</span>
            <span class="p">});</span>
        <span class="p">}</span>
        <span class="k">else</span> <span class="p">{</span>
            <span class="nx">that</span><span class="p">.</span><span class="nx">channel</span><span class="p">.</span><span class="nx">registry</span><span class="p">.</span><span class="nx">checkOut</span><span class="p">(</span><span class="nx">playerID</span><span class="p">);</span>


</pre></div>
        </td>
      </tr>
      <tr>
        <td class="docs">
<div class="pilwrap">
  <a class="pilcrow" href="#section-36" id="section-36">&#182;</a>
</div>
<p>See if an access code is defined, if so checkout remotely
also.</p>
        </td>
        <td class="code highlight"><div class="highlight"><pre>
            <span class="nx">code</span> <span class="o">=</span> <span class="nx">that</span><span class="p">.</span><span class="nx">channel</span><span class="p">.</span><span class="nx">registry</span><span class="p">.</span><span class="nx">getClient</span><span class="p">(</span><span class="nx">playerID</span><span class="p">);</span>

            <span class="nx">timeOutData</span> <span class="o">=</span> <span class="p">{</span>
                <span class="nx">over</span><span class="o">:</span> <span class="s2">&quot;Time elapsed, disconnect&quot;</span><span class="p">,</span>
                <span class="nx">exit</span><span class="o">:</span> <span class="nx">code</span><span class="p">.</span><span class="nx">ExitCode</span>
            <span class="p">};</span>
            <span class="nx">that</span><span class="p">.</span><span class="nx">node</span><span class="p">.</span><span class="nx">say</span><span class="p">(</span><span class="s2">&quot;TIME&quot;</span><span class="p">,</span> <span class="nx">playerID</span><span class="p">,</span> <span class="nx">timeOutData</span><span class="p">);</span>
        <span class="p">}</span>

    <span class="p">};</span>
    <span class="k">this</span><span class="p">.</span><span class="nx">timeOuts</span><span class="p">[</span><span class="nx">playerID</span><span class="p">]</span> <span class="o">=</span> <span class="nx">setTimeout</span><span class="p">(</span><span class="nx">cb</span><span class="p">,</span> <span class="nx">waitTime</span><span class="p">);</span>
<span class="p">};</span>


</pre></div>
        </td>
      </tr>
      <tr>
        <td class="docs"><div class="dox">
  <div class="summary">
<div class="pilwrap" id="waitingroom.cleartimeout">
  <h2>
    <a href="#waitingroom.cleartimeout" name="waitingroom.cleartimeout" class="pilcrow">&#182;</a>
    WaitingRoom.clearTimeOut
  </h2>
</div>

  </div>
  <div class="body"><p>Clear a timeout for a player</p>
  </div>
  <div class="details">
    <div class="dox_tag_title">Params</div>
    <div class="dox_tag_detail">
      <span class="dox_tag_name">playerID</span>
      <span class="dox_type">number</span>
      <span>ID of player for which to clear the timeout.</span>
    </div>
    <div class="dox_tag_title">See</div>
    <div class="dox_tag_detail">
      <span class="dox_type">WaitingRoom.makeTimeOut
</span>
    </div>
  </div>
</div>
        </td>
        <td class="code highlight"><div class="highlight"><pre>
<span class="nx">WaitingRoom</span><span class="p">.</span><span class="nx">prototype</span><span class="p">.</span><span class="nx">clearTimeOut</span> <span class="o">=</span> <span class="kd">function</span><span class="p">(</span><span class="nx">playerID</span><span class="p">)</span> <span class="p">{</span>
    <span class="nx">clearTimeout</span><span class="p">(</span><span class="k">this</span><span class="p">.</span><span class="nx">timeOuts</span><span class="p">[</span><span class="nx">playerID</span><span class="p">]);</span>
    <span class="k">this</span><span class="p">.</span><span class="nx">timeOuts</span><span class="p">[</span><span class="nx">playerID</span><span class="p">]</span> <span class="o">=</span> <span class="kc">null</span><span class="p">;</span>
<span class="p">};</span>


</pre></div>
        </td>
      </tr>
      <tr>
        <td class="docs"><div class="dox">
  <div class="summary">
<div class="pilwrap" id="waitingroom.decidetreatment">
  <h2>
    <a href="#waitingroom.decidetreatment" name="waitingroom.decidetreatment" class="pilcrow">&#182;</a>
    WaitingRoom.decideTreatment
  </h2>
</div>

  </div>
  <div class="body"><p>Check if string, or use it.</p>
  </div>
  <div class="details">
    <div class="dox_tag_title">Params</div>
    <div class="dox_tag_detail">
      <span class="dox_tag_name">t</span>
      <span class="dox_type">various</span>
      <span>String or object to use to decide on a treatment</span>
    </div>
    <div class="dox_tag_title">Returns</div>
    <div class="dox_tag_detail">
      <span class="dox_tag_name"></span>
      <span class="dox_type">object</span>
      <span>Decided treatment</span>
    </div>
  </div>
</div>
        </td>
        <td class="code highlight"><div class="highlight"><pre>
<span class="nx">WaitingRoom</span><span class="p">.</span><span class="nx">prototype</span><span class="p">.</span><span class="nx">decideTreatment</span> <span class="o">=</span> <span class="kd">function</span><span class="p">(</span><span class="nx">t</span><span class="p">)</span> <span class="p">{</span>
    <span class="kd">var</span> <span class="nx">treatments</span><span class="p">,</span> <span class="nx">tLen</span><span class="p">;</span>

    <span class="nx">treatments</span> <span class="o">=</span> <span class="nb">Object</span><span class="p">.</span><span class="nx">keys</span><span class="p">(</span><span class="k">this</span><span class="p">.</span><span class="nx">channel</span><span class="p">.</span><span class="nx">gameInfo</span><span class="p">.</span><span class="nx">settings</span><span class="p">);</span>
    <span class="nx">tLen</span> <span class="o">=</span> <span class="nx">treatments</span><span class="p">.</span><span class="nx">length</span><span class="p">;</span>

    <span class="k">if</span> <span class="p">(</span><span class="nx">t</span> <span class="o">===</span> <span class="s2">&quot;treatment_rotate&quot;</span><span class="p">)</span> <span class="p">{</span>
        <span class="k">return</span> <span class="nx">treatments</span><span class="p">[(</span><span class="k">this</span><span class="p">.</span><span class="nx">channel</span><span class="p">.</span><span class="nx">autoRoomNo</span><span class="p">)</span> <span class="o">%</span> <span class="nx">tLen</span><span class="p">];</span>
    <span class="p">}</span>
    <span class="k">else</span> <span class="k">if</span> <span class="p">(</span><span class="s1">&#39;undefined&#39;</span> <span class="o">===</span> <span class="k">typeof</span> <span class="nx">t</span><span class="p">)</span> <span class="p">{</span>
        <span class="k">return</span> <span class="nx">treatments</span><span class="p">[</span><span class="nx">J</span><span class="p">.</span><span class="nx">randomInt</span><span class="p">(</span><span class="o">-</span><span class="mi">1</span><span class="p">,</span><span class="nx">tLen</span><span class="o">-</span><span class="mi">1</span><span class="p">)];</span>
    <span class="p">}</span>
    <span class="k">return</span> <span class="nx">t</span><span class="p">;</span>
<span class="p">};</span>



</pre></div>
        </td>
      </tr>
      <tr>
        <td class="docs">
<div class="pilwrap" id="helper%20methods">
  <h2>
    <a href="#helper%20methods" name="helper%20methods" class="pilcrow">&#182;</a>
    Helper methods
  </h2>
</div>

        </td>
        <td class="code highlight"><div class="highlight"><pre>


</pre></div>
        </td>
      </tr>
      <tr>
        <td class="docs"><div class="dox">
  <div class="summary">
<div class="pilwrap" id="checkpositiveinteger">
  <h2>
    <a href="#checkpositiveinteger" name="checkpositiveinteger" class="pilcrow">&#182;</a>
    checkPositiveInteger
  </h2>
</div>

  </div>
  <div class="body"><p>Checks whether a property is a positive integer throwing an error if not</p>
  </div>
  <div class="details">
    <div class="dox_tag_title">Params</div>
    <div class="dox_tag_detail">
      <span class="dox_tag_name">settings</span>
      <span class="dox_type">object</span>
      <span>The object for which to check a property.</span>
    </div>
    <div class="dox_tag_detail">
      <span class="dox_tag_name">name</span>
      <span class="dox_type">string</span>
      <span>The name of the property to check.</span>
    </div>
    <div class="dox_tag_detail">
      <span class="dox_tag_name">where</span>
      <span class="dox_type">string</span>
      <span>String to prepend to the error message.</span>
    </div>
    <div class="dox_tag_title">See</div>
    <div class="dox_tag_detail">
      <span class="dox_type">WaitingRoom.parseSettings
</span>
    </div>
  </div>
</div>
        </td>
        <td class="code highlight"><div class="highlight"><pre>
<span class="kd">function</span> <span class="nx">checkPositiveInteger</span><span class="p">(</span><span class="nx">settings</span><span class="p">,</span> <span class="nx">name</span><span class="p">,</span> <span class="nx">where</span><span class="p">)</span> <span class="p">{</span>
    <span class="kd">var</span> <span class="nx">N</span><span class="p">;</span>
    <span class="nx">N</span> <span class="o">=</span> <span class="nx">settings</span><span class="p">[</span><span class="nx">name</span><span class="p">];</span>
    <span class="k">if</span> <span class="p">(</span><span class="o">!</span><span class="nx">J</span><span class="p">.</span><span class="nx">isInt</span><span class="p">(</span><span class="nx">N</span><span class="p">,</span><span class="mi">0</span><span class="p">))</span> <span class="p">{</span>
        <span class="k">throw</span> <span class="k">new</span> <span class="nb">Error</span> <span class="p">(</span><span class="nx">where</span> <span class="o">+</span> <span class="nx">name</span> <span class="o">+</span> <span class="s1">&#39; must be an&#39;</span> <span class="o">+</span>
        <span class="s1">&#39; integer and larger than 0.&#39;</span> <span class="o">+</span>
        <span class="s1">&#39; Provided value: &#39;</span> <span class="o">+</span> <span class="nx">N</span><span class="p">);</span>
    <span class="p">}</span>
<span class="p">}</span>
</pre></div>
        </td>
      </tr>
  </tbody>
</table>
  </div>
</body>
</html><|MERGE_RESOLUTION|>--- conflicted
+++ resolved
@@ -660,10 +660,7 @@
     <span class="k">this</span><span class="p">.</span><span class="nx">roomOpen</span> <span class="o">=</span> <span class="kc">true</span><span class="p">;</span>
 <span class="p">};</span>
 
-<<<<<<< HEAD
-=======
-
->>>>>>> 1521b923
+
 <span class="nx">WaitingRoom</span><span class="p">.</span><span class="nx">prototype</span><span class="p">.</span><span class="nx">isDispatchable</span> <span class="o">=</span> <span class="kd">function</span><span class="p">()</span> <span class="p">{</span>
     <span class="k">if</span> <span class="p">(</span><span class="k">this</span><span class="p">.</span><span class="nx">N_GAMES</span><span class="p">)</span> <span class="p">{</span>
        <span class="k">return</span> <span class="k">this</span><span class="p">.</span><span class="nx">numberOfDispatches</span> <span class="o">&lt;</span> <span class="k">this</span><span class="p">.</span><span class="nx">N_GAMES</span><span class="p">;</span>
@@ -682,10 +679,7 @@
         <td class="code highlight"><div class="highlight"><pre>
     <span class="k">return</span> <span class="kc">true</span><span class="p">;</span>
 <span class="p">};</span>
-<<<<<<< HEAD
-=======
-
->>>>>>> 1521b923
+
 
 </pre></div>
         </td>
@@ -727,7 +721,7 @@
         <span class="p">}</span>
         <span class="k">return</span> <span class="mi">0</span><span class="p">;</span>
     <span class="p">};</span>
-    <span class="k">return</span> <span class="kd">function</span> <span class="p">(</span><span class="nx">timeOutData</span><span class="p">)</span> <span class="p">{</span>
+    <span class="k">return</span> <span class="kd">function</span><span class="p">(</span><span class="nx">timeOutData</span><span class="p">)</span> <span class="p">{</span>
         <span class="kd">var</span> <span class="nx">treatmentName</span><span class="p">;</span>
         <span class="kd">var</span> <span class="nx">shuffledPList</span><span class="p">;</span>
         <span class="kd">var</span> <span class="nx">limitedPList</span><span class="p">;</span>
@@ -1198,6 +1192,11 @@
       <span class="dox_type">string</span>
       <span>String to prepend to the error message.</span>
     </div>
+    <div class="dox_tag_title">throws</div>
+    <div class="dox_tag_detail">
+      <span class="dox_type">Error</span>
+      <span>Thrown if <code>settings[name]</code> is not a positive integer</span>
+    </div>
     <div class="dox_tag_title">See</div>
     <div class="dox_tag_detail">
       <span class="dox_type">WaitingRoom.parseSettings
