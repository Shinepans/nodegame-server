--- conflicted
+++ resolved
@@ -192,18 +192,13 @@
      */
     this.autoRoomNo = 0;
 
-<<<<<<< HEAD
-
-=======
     /**
      * ### ServerChannel.bots
      *
      * node instances of bots inside the channel
      */
     this.bots = {};
-
     
->>>>>>> d60d15d7
     // Creating the AdminServer and PlayerServer.
     this.createServers();
 }
@@ -612,12 +607,8 @@
         }));
 
         // "Disconnect" moving player from old room
-<<<<<<< HEAD
-        this.player.socket.broadcast2room(pDisconnectMsg,
-=======
         pDisconnectMsg.data = {id: playerObj.id};
         this.player.socket.broadcast2room(pDisconnectMsg, 
->>>>>>> d60d15d7
                                           this.gameRooms[fromRoom], playerId);
     }
     else {
