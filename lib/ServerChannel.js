/**
 * # ServerChannel
 *
 * Copyright(c) 2013 Stefano Balietti
 * MIT Licensed
 *
 * Wrapper class for PlayerServer, AdminServer
 *
 * ---
 */

// ## Global scope

module.exports = ServerChannel;

var AdminServer = require('./servers/AdminServer'),
PlayerServer = require('./servers/PlayerServer'),
GameServer = require('./GameServer');

var ChannelRegistry = require('./ChannelRegistry');

var Logger = require('./Logger');

var J = require('JSUS').JSUS;

var ngc = require('nodegame-client');

var PlayerList = ngc.PlayerList;
var GameRoom = require('./GameRoom');

/**
 * ## ServerChannel Constructor
 *
 * Creates an instance of ServerChannel
 *
 * @param {object} options Configuration object
 * @param {object} sio The socket.io server
 *
 */
function ServerChannel(sio, options) {

    // Unique session id, shared by both Player and Admin Server
    this.session = '' + Math.floor(Math.random()*10000000000000000);

    this.sio = sio;
    this.options = J.clone(options);

    this.name = options.name;

    this.registry = new ChannelRegistry();

    this.admin = null;
    this.player = null;

    this.sysLogger = Logger.get('channel', {name: this.name});

    this.waitingRoom = null;

    this.gameRooms = {};
    this.maxRooms = ('undefined' === typeof options.maxRooms) ? -1 : options.maxRooms;
    
    // Incremental index used when creating
    // game rooms with a default name
    this.autoRoomNo = 0;

    
    // Creating the AdminServer and PlayerServer
    this.createServers();
    
    // Below maybe to remove
    
    // Not used at the moment, maybe later
    // this.memory = {};

    // Maybe to remove
    // this.adminGames = {};

    // Not used, maybe to remove
    // this.subChannels = {};
    // this.maxSubChannels = ('undefined' === typeof options.maxSubChannels) ? -1 : options.maxSubChannels;
}

// ServerChannel methods

/**
 * ### ServerChannel.createServers
 *
 * Creates the AdminServer and the PlayerServer
 *
 * Mixes in default options and user-defined options specified in
 * the constructor
 *
 */
ServerChannel.prototype.createServers = function() {
    var adminOptions, playerOptions;

    adminOptions = {
        channel: this,
        name: '[ADMIN_SERVER]',
        endpoint: this.options.admin,
    };

    this.admin = new AdminServer(adminOptions);

    playerOptions = {
        channel: this,
        name: '[PLAYER_SERVER]',
        endpoint: this.options.player,
    };

    this.player = new PlayerServer(playerOptions);

    // The two servers are aware of each other
    this.admin.setPartner(this.player);
    this.player.setPartner(this.admin);
};

/**
 * ### ServerChannel.listen
 *
 * Puts the AdminServer and PlayerServer on listen mode
 *
 * @return {Boolean} TRUE, if execution is successful
 *
 */
ServerChannel.prototype.listen = function() {
    try {
        this.admin.listen();
        this.player.listen();
        return true;
    }
    catch(e) {
        this.sysLogger.log(e, 'error');
        return false;
    }
};



/**
 * ### ServerChannel.require
 *
 * Creates a special require enviroment and returns the required object
 *
 * TODO doc
 */
ServerChannel.prototype.require = function(path, exports) {
    var channel = this;
    return (function() {
        module.exports.channel = channel;

        for (var i in exports) {
            if (exports.hasOwnProperty(i)) {
                module.exports[i] = exports[i];
            }
        }
        return require(path);
    })();
};


/**
 * ### ServerChannel.createGameRoom
 *
 * Creates and returns a new GameRoom object
 *
 * If conf.name is not given, the next free name in the sequence
 * 'room1', 'room2', ..., 'room999' is automatically chosen and set in
 * the conf parameter.
 *
 * @param {object} conf Config object, acceptable by GameRoom constructor
 *
 * @return {GameRoom} The new GameRoom
 *
 * @see GameRoom
 */
ServerChannel.prototype.createGameRoom = function(conf) {
    var maxRoomsErr;
    var autoRoomNo;
    var clients;
    var i, playerIds;
    var newRoom, roomGroup;    
    conf = conf || {};

    // Checking if the limit in the number of game rooms has been hit.
    if (this.maxRooms !== -1 && J.size(this.gameRooms) >= this.maxRooms) {
        maxRoomsErr = 'Max number of game rooms for ' + this.name + ' reached: ' + this.maxRooms;
        maxRoomsErr += ' . Cannot create another game room.';
        this.sysLogger.log(maxRoomsErr, 'error');
        return false;
    }

    clients = conf.clients;

    roomGroup = 'string' !== typeof conf.group ? 'room' : conf.group;
    // Generate default name if none given:
    if ('undefined' === typeof conf.name) {
        // Try 'room1', 'room2', ..., 'room999':
        do {
            this.autoRoomNo++;
            conf.name = roomGroup + '' + this.autoRoomNo;
        } while (conf.name in this.gameRooms);
    }
    // Check for name availibility:
    else if (conf.name in this.gameRooms) {
        throw Error("ServerChannel.createGameRoom: Requested room name '" +
                    conf.name + "' already taken");
    }

    // Check for parent existence:
    if (conf.parentRoom && !(conf.parentRoom in this.gameRooms)) {
        throw Error("ServerChannel.createGameRoom: Nonexistent room '" +
                    conf.parentRoom + "' requested as parent");
    }
    
    if ('undefined' !== typeof conf.channel) {
        this.sysLogger.log("ServerChannel.createGameRoom: channel parameter ignored", 'warn');
    }

    // Adding a reference to this channel.
    conf.channel = this;

    // Construct room (the players will be moved into it explicitly):
    delete conf.clients;
    newRoom = new GameRoom(conf);
    conf.clients = clients;

    // Add to parent:
    if (conf.parentRoom) {
        this.gameRooms[conf.parentRoom].children.push(newRoom.name);
    }

    // Register room:
    this.gameRooms[newRoom.name] = newRoom;

    // Move players into the room:
    if (clients) {
        //if (!clients.id) debugger
        playerIds = clients.id.getAllKeys();
        for (i in playerIds) {
            if (playerIds.hasOwnProperty(i)) {
                this.movePlayer(playerIds[i], newRoom.name);
            }
        }
    }
    return newRoom;
};



/**
 * ### ServerChannel.createWaitingRoom
 *
 * @param {object} conf Config object, acceptable by GameRoom constructor
 *
 * @return {GameRoom} The waiting room
 *
 * @see GameRoom
 */
ServerChannel.prototype.createWaitingRoom = function(conf) {
    var wRoom;
    conf = conf || {};

    if (this.waitingRoom) {
        this.sysLogger.log("Waiting Room for channel '" + this.name + "' already existing.", 'error');
        return false;
    }
    
    if ('undefined' !== typeof conf.channel) {
        this.sysLogger.log("ServerChannel.createWaitingRoom: parameter 'channel' ignored", 'warn');
    }

    if ('undefined' !== typeof conf.name) {
        this.sysLogger.log("ServerChannel.createWaitingRoom: parameter 'name' ignored", 'warn');
    }

    conf.group = "waitingRoom";
    conf.name = "waitingRoom";

    // Adding a reference to this channel.
    conf.channel = this;

    // Construct room (the players will be moved into it explicitly):
    wRoom = new GameRoom(conf);

    // Register room:
    this.waitingRoom = this.gameRooms[conf.name] = wRoom;

    wRoom.startGame();

    return wRoom;
};


/**
 * ### ServerChannel.destroyGameRoom
 *
 * Destroys a GameRoom
 *
 * The child-rooms of the destroyed room are reparented to the destroyed room's
 * parent.
 * The room is only destroyed if it's empty or if a valid substitute room is
 * given to move the players to.
 *
 * The `options` parameter can contain any of the following fields:
 *  - substituteRoomName (string): Name of the room to move the players to.
 *      If unspecified, the room is deleted only if there are no players in it
 *      or if the `ignorePlayers` flag is true.
 *  - ignoreRunningGame (boolean): Delete the room even if the contained game
 *      hasn't finished. Default: FALSE.
 *  - ignorePlayers (boolean): Delete the room even if there are players inside
 *      of it. Players will be moved to the parent room or the waiting room if
 *      there is no parent. Default: FALSE.
 *
 * @param {string} roomName Name of the room to destroy
 * @param {object} options Optional. Additional parameters.
 *  - substituteRoomName Optional. Name of the room to move
 *   the players to. If null, then the room will not be deleted if it has players.
 *   Default: null
 *
 * @return {boolean} Whether the room was destroyed successfully
 *
 * @see GameRoom
 */
ServerChannel.prototype.destroyGameRoom = function(roomName, options) {
    var i;
    var roomObj;
    var clientObjs;
    var parentRoom;
    var childName;
    var substituteRoomName, ignoreRunningGame, ignorePlayers;
    var socket;

    // Get parameters:
    options = options || {};
    substituteRoomName = options.substituteRoomName || null;
    ignoreRunningGame = !!options.ignoreRunningGame;
    ignorePlayers = !!options.ignorePlayers;

    if (!(roomName in this.gameRooms)) {
        return false;
    }

    roomObj = this.gameRooms[roomName];

    // Check whether the game in the room is still running:
    // TODO: test this
    if (!ignoreRunningGame &&
            roomObj.node.game.getStateLevel() <
            ngc.constants.stateLevels.GAMEOVER) {
        return false;
    }

    // Find out where to move the remaining players:
    clientObjs = roomObj.clients.id.getAllKeyElements();
    // TODO: Check whether there are any _players_ (non-admins) left
    if (!J.isEmpty(clientObjs)) {
        if (substituteRoomName) {
            if (!(substituteRoomName in this.gameRooms)) {
                return false;
            }
        }
        else if (ignorePlayers) {
            // Move players to parent or waiting room:
            if (roomObj.parentRoom in this.gameRooms) {
                substituteRoomName = roomObj.parentRoom;
            }
            else if (this.waitingRoom) {
                substituteRoomName = this.waitingRoom.name;
            }
            else {
                throw new Error('ServerChannel.destroyGameRoom: trying to ' +
                        'destroy a room with players but without parent or ' +
                        'waiting room.');
            }
        }
        else {
            return false;
        }

        // Move players into substitute room and remove admins:
        for (i in clientObjs) {
            if (clientObjs.hasOwnProperty(i)) {
                if (clientObjs[i].admin) {
                    // Move player:
                    this.movePlayer(i, substituteRoomName);
                }
                else {
                    // Disconnect admin:
                    // TODO: test this
                    socket = this.admin.socket.clients[i];
                    socket.disconnect(clientObjs[i].sid);
                }
            }
        }
    }

    // Remove from parent's list of children:
    parentRoom = roomObj.parentRoom;
    if (parentRoom && parentRoom in this.gameRooms) {
        J.removeElement(roomName, this.gameRooms[parentRoom].children);
    }
    else {
        parentRoom = null;
    }

    // Give orphan rooms to their grandparent:
    for (i in roomObj.childRooms) {
        childName = roomObj.childRooms[i];
        if (roomObj.childRooms.hasOwnProperty(i) && childName in this.gameRooms) {
            // Tell child:
            this.gameRooms[childName].parentRoom = parentRoom;

            // Tell parent:
            if (parentRoom) {
                this.gameRooms[parentRoom].childRooms.push(childName);
            }
        }
    }

    delete this.gameRooms[roomName];

    return true;
};

/**
 * ### ServerChannel.movePlayer
 *
 * Moves a player into a different room
 *
 * Removes player from his old room and inserts him into the given room.
 * Updates the ChannelRegistry.
 *
 * @param {string} playerId Player ID or game alias
 * @param {string} toRoom New room ID (must exist)
 */
ServerChannel.prototype.movePlayer = function(playerId, toRoom) {
    var fromRoom;
    var playerObj;
    var toRoomObj;
    var oldPlayerList;
    var pConnectMsg, pDisconnectMsg;

    playerId = this.registry.lookupClient(playerId);

    fromRoom = this.registry.getClientRoom(playerId);

    // Check for existence of fromRoom:
    if (!fromRoom || !this.gameRooms.hasOwnProperty(fromRoom)) {
        throw new Error('ServerChannel.movePlayer: ' +
                        'Player was in invalid room: "' + fromRoom + '"');
    }

    // Check for existence of toRoom:
    if (!toRoom || !this.gameRooms.hasOwnProperty(toRoom)) {
        throw new Error('ServerChannel.movePlayer: ' +
                        'Unknown toRoom: "' + toRoom + '"');
    }

    // Delete player from old room:
    playerObj = this.gameRooms[fromRoom].clients.remove(playerId);
    if (!playerObj) {
        throw new Error('ServerChannel.movePlayer: ' +
                        'Player "' + playerId +
                        '" not found in room "' + fromRoom + '"');
    }

    toRoomObj = this.gameRooms[toRoom];

    // Add player to new room:
    oldPlayerList = toRoomObj.clients.player.breed();
    toRoomObj.clients.add(playerObj);

    // Update ChannelRegistry:
    this.registry.moveClient(playerId, toRoom);

    // Send updated PLISTs to all involved players.
    // It is important that the following code executes _after_ the player has
    // been registered in the new room.

    pConnectMsg = this.player.msg.create({
        target: 'PCONNECT',
        to:     'ALL',
        data:   playerObj
    });

    pDisconnectMsg = this.player.msg.create({
        target: 'PDISCONNECT',
        to:     'ALL',
        data:   playerObj
    });

    if (this.player.notify.onConnect) {
        // Notify all the  players that a new one just connected
        this.player.socket.broadcast2room(pConnectMsg, toRoomObj, playerId);

        // Send the list of connected players to the new player
        this.player.socket.send(this.player.msg.create({
            target: 'SETUP',
            to:     playerId,
            text:   'plist',
            reliable:500,
            data:   J.stringify([oldPlayerList.db, 'replace'])
        }));

        // "Disconnect" moving player from old room
        this.player.socket.broadcast2room(pDisconnectMsg, this.gameRooms[fromRoom], playerId);
    }
    else {
        this.player.socket.send2roomAdmins(pConnectMsg, toRoomObj);
        this.player.socket.send2roomAdmins(pDisconnectMsg, toRoomObj);
    }
};

/**
 * ### ServerChannel.placePlayer
 *
 * Places a player into a room for the first time
 *
 * Player must not be found in any other room, otherwise
 * an error is raised.
 *
 * The method is used to place newly connecting players in their
 * first room.
 *
 * @param {object|Player} playerObj An object representing a player
 * @param {string} inRoom New room ID (must exist)
 */
ServerChannel.prototype.placePlayer = function(playerObj, inRoom) {
    var playerId, fromRoomName, roomObj;

    playerId = playerObj.id;
    fromRoomName = this.registry.getClientRoom(playerId);

    // Player must not be found already in any room
<<<<<<< HEAD
    if (fromRoom && this.gameRooms[fromRoom].clients.exist(playerId)) {
        throw new Error('ServerChannel.movePlayer: ' +
                        'Player already in room: "' + fromRoom + '"');
=======
    if (fromRoomName) {
        throw new Error('ServerChannel.placePlayer: ' +
                        'Player already in room: "' + fromRoomName + '"');
>>>>>>> 2abf7f19
    }

    roomObj = this.gameRooms[inRoom];

    if (!roomObj) {
        throw new Error('ServerChannel.placePlayer: ' +
                        'Unknown room "' + inRoom + '" given as inRoom');
    }

    // Add player to room:
    roomObj.clients.add(playerObj);

    // Update ChannelRegistry:
    this.registry.moveClient(playerId, inRoom);
};



// The following is experimental and not tested. Maybe to be removed

ServerChannel.prototype.createSubChannel = function(options) {

    if (this.maxSubChannels !== -1 && J.size(this.subChannels) >= this.maxSubChannels) {
        var maxSubChannelsErr = 'Max number of subchannel for ' + this.name + ' reached: ' + this.maxSubChannels;
        maxSubChannelsErr += ' . Cannot create another subchannel.';
        this.sysLogger.log(maxSubChannelsErr, 'error');
        return false;
    }

    options = options || {};

    var name = J.uniqueKey(this.subChannels, options.name);

    options.name = name;
    options.admin = options.admin || options.name + '/admin';
    options.player = options.player || options.name + '/player';

    this.subChannels[name] = new ServerChannel(this.sio, options);
    return this.subChannels[name];
};

ServerChannel.prototype.destroySubChannel = function (name, options) {
    if (!name) return;

    if (!this.subChannels[name]) {
        var destroyChannelErr = 'Unexisting subchannel in channel ' + this.name + '. Cannot destroy: ' + name;
        this.sysLogger.log(destroyChannelErr, 'error');
        return false;
    }

    options = options || {};
    // TODO: how to propertly delete a subchannel? redirect, notify players?
    delete this.subChannels[name];
    return true;
};



/**
 * ### ServerChannel.startGame
 *
 * Initializes and start a new game logic on the admin server
 *
 * @param pathToGame {string} The path to the game logic
 * @param options {object} Optional. A configuration object to pass to node.setup
 *
 * @see node.Game
 * @see node.setup
 */
ServerChannel.prototype.startGame = function(pathToGame, options) {
    var node;
    var errString, typeofPathToGame;
    var duplicateCounter, game, gamename; // logicname;
    if (!pathToGame) {
        errString = 'Cannot start an undefined game.';
        this.sysLogger.log(errString, 'error');
        return false;
    }
    typeofPathToGame = typeof pathToGame;
    if ('string' !== typeofPathToGame) {
        errString = 'ServerChannel.startGame requires a string containing the path to the game as first parameter';
        errString += '. Found: ' + typeofPathToGame;
        this.sysLogger.log(errString, 'error');
        return false;
    }

    if (!J.existsSync(pathToGame)) {
        errString = pathToGame + ' does not exist or is it not readable.';
        this.sysLogger.log(errString, 'error');
        return false;
    }

    options = options || {};

    node = ngc.getClient(); 
    duplicateCounter = 1;

    // try {
    node.setup('nodegame', options);
    node.socket.setSocketType('SocketDirect', {
        socket: this.admin.socket.sockets.direct
    });
    node.connect(); // the client got an ID

    game = require(pathToGame)(node, this);

    // TODO: find a nice way of creating player + id for logic games 
    //logicname = game.player || 'GSC-' + Math.floor(Math.random() * 10000000000);
    //node.setup('player', {
    //   id: logicname,
    //    sid: logicname
    //});

    node.setup('plot', game.plot);
    node.setup('game_metadata', game.game_metadata);
    node.setup('game_settings', game.game_settings);
    node.setup('plist', game.plist);

    
    node.game.start();

    gamename = J.uniqueKey(this.adminGames, options.name || game.game_metadata.name);

    this.adminGames[gamename] = node;

    return node;
    //  }
    //  catch(e) {
    //      errString = 'A fatal error has occurred while starting a game on channel: ' + this.name;
    //      errString += '. The following exception was raised: ' + e;
    //      this.sysLogger.log(errString, 'error');
    //      return false;
    //  }
};
<|MERGE_RESOLUTION|>--- conflicted
+++ resolved
@@ -532,16 +532,10 @@
     playerId = playerObj.id;
     fromRoomName = this.registry.getClientRoom(playerId);
 
-    // Player must not be found already in any room
-<<<<<<< HEAD
+    // Player must not be found already in any room.
     if (fromRoom && this.gameRooms[fromRoom].clients.exist(playerId)) {
-        throw new Error('ServerChannel.movePlayer: ' +
-                        'Player already in room: "' + fromRoom + '"');
-=======
-    if (fromRoomName) {
         throw new Error('ServerChannel.placePlayer: ' +
                         'Player already in room: "' + fromRoomName + '"');
->>>>>>> 2abf7f19
     }
 
     roomObj = this.gameRooms[inRoom];
