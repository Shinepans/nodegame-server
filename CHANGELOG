# nodegame-server change log

<<<<<<< HEAD
# current
- Improved internal method traverseDirectory to serve info about files to monitor.
- Nested directory in log/ folder are ignored.
=======
# 4.0.0 (current)
- Settings object is correctly associated with the current treatment and sent to the view's context callback. If a treatment cannot be found, it defaults to "standard" treatment (if found).
- Cleanup (removed PageManager).
>>>>>>> 727a9898

# 3.5.7
- Internal cleanup.
- Better error messages for duplicated aliases.
- Preparing for v4 (replyClaimId).

# 3.5.6
- Fix bug reconnect in GameRoom with stageLevel = DONE.
- Fix log error in GameRouter.
- Improved HI handshake client-server.
- Garage room has no node instance.
- Throwing an error if missing auth files.

# 3.5.5
- Server responds to Auth View of monitor interface.

# 3.5.4
- Server responds to updated Memory View of monitor interface.

# 3.5.3
- Catching stringify errors (e.g. cycles) when sending game data to monitor.

# 3.5.2
- Fixed bug introduced in 3.5 to access monitor interface.

# 3.5.1
- Game data/ dir is automatically created if not found.
- The return value ofe game.setup is not cloned, and shared with all client types.
- Credentials and secret for channel are validated.

# 3.5
- Removed x-powered by tag.
- Improved methods to create bots.
- Bots can have their ID pre-specified.

# 3.2.3
- Improved communication with monitor.

# 3.2.2
- WaitingRoom can accept parameter to control which treatment to run.
- AdminServer adds the stage of the logic to the reply to ROOMS_INFO.

# 3.2.1
- WaitingRoom dispatching algorithm improved. Settings for pinging times can be specified in conf file.
- Added the GarageRoom to the channel. Now admins are connected to it by default. Monitors do not receive so much traffic now.
- Logging makes sure to stringigy its content before saving it.
- SocketDirect does not stringify/unstringify its messages any more. It just passes the plain object.

# 3.1.0
- Implemented policy sameStepReconnectionOnly.
- Custom messages for pausing when min/max/exact handler is fired.

# 3.0.3
- Update to follow client's SizeManager.

# 3.0.2
- Fixing wrong nodegame-full built.

# 3.0.1
- More information served with RESULTS.
- All results can be downloaded as zip file.
- When the handler for the correct number of players is fired, it is checked that the game is paused before calling resume.

# 3.0.0
- 02/10/2016 NodeGame Version Upgrade.

# 2.14.1
- More WaitingRoom options (ON_DISPATCH, ON_DISPATCHED).

# 2.14.0
- Fix bug of multiple connections during pinging in WaitingRoom dispatch.

# 2.13.1
- Fix bug to access monitor.

# 2.13.0
- Enabled caching of resources in public/ by default (in channel.settings.js option cacheMaxAge).

# 2.12.0
- Serving logs list.
- Improved WaitingRoom dispatch.
- Supporting incoming waiting room commands.

# 2.11.0
- WaitingRoom's dispatching optimized.
- Added WaitingRoom ON_CLOSE and ON_OPEN callbacks.

# 2.10.0
 - Logics receive the full clients object (reference to the one in the registry).
 - WillBeDone property on reconnect is set only if stage of reconnecting client is not behind current stage.

# 2.9.1
 - Cleanup.

# 2.9.0
 - Adapted to new GameStage.compare method in updated nodegame-client.

# 2.8.4
 - Extending fix in 2.8.2.

# 2.8.3
 - Fix terminatePhantom.

# 2.8.2
 - Fixing stripping sid (introduced inm 2.7.0).

# 2.8.1
 - Hidden files are skipped from the results of the game (data/).

# 2.8.0
 - AdminServer can serve results of game (data/)..

# 2.7.0
 - Improved reconnection/disconnection handling.
 - Upgraded dependencies: express, socket.io, winston
 - Updated SocketIo socket for new version of socket.io
 - Security fix: incoming socket connections must have signed cookies when authorization is on.

# 2.6.2
 - WaitingRoom option to PING_BEFORE_DISPATCH.

# 2.6.1
 - The timestamp of claim id action is stored with client object.

# 2.6.0
 - WaitingRoom accepts custom PLAYER_SORTING and PLAYER_GROUPING parameters.
 - Better error catching in WaitingRoom and GameLoader.

# 2.5.0
 - Phantoms have default viewport 1366x768.
 - Phantoms have a polyfill for the .click() method.
 - Optimized code for the dispatching of clients in the WaitingRoom.

# 2.4.0
 - Channels can be set as "default" and they are served from "/" (aliases of the same game will continue to work, but other games might not be available).
 - Monitor interface is not available anymore from alias urls.

# 2.3.1
 - Better look-up of the phantomjs directory.

# 2.3.0
 - Fixed resolving monitor directory correctly in GameRouter.

# 2.2.0
 - Query parameters passed to onConnect method in GameServer. (retro-compatible).

# 2.1.2
 - Built.

# 2.1.1
 - Handling aliases better, general cleanup in ServerNode

# 2.1.0
 - Better support for authorization codes.

# 2.0.0
 - SSL support.
 - Default Stager callback changed: does not call node.done().
 - Added checkings if games have same name or if channel has same endpoint.
 - Logic client types have default callback where they do **not** call `#node.done()`.
 - `bin/info.js`

# 1.1.0
 - Fixed bug with loading context directories to create language index.
 - Fixed bug with channel.require nocache setting in Windows.

# 1.0.0
 - Callback to decorate client objects. The callback is loaded from the auth file.
 - Treatments are not deleted from required settints file.

# 0.9.10
 - Treatments are correctly built.
 - IP address is passed to auth function.
 - HandleReconnection method in GameServer forces disconnection of previously connected clients if a reconnection with the same client id is found. This can happen with non-WebSockets connections.
 - `enableReconnections` option for player and admin server.

# 0.9.9
 - Incorrect Build

# 0.9.8
 - Servernode.lastError

# 0.9.7
 - Added more options to control Phantom JS bots
 - Fixed disconnections on Game Over of Phantom JS bots
 - Documentation fixes

# 0.9.6
 - Added docs to index
 - ConnectBot and ConnectPhantom
 - Restored corrupted images in public

# 0.9.5
 - Full Bot connect api
 - Phantomjs connect bot
 - Client types loaded from game.settings
 - Socket Direct messaging is asynchronous
 - Load Auth Directory

# 0.9.4
 - Better integration with Jade template language
 - Support for internationalization
 - Channels files are automatically loaded from games directory
 - Server expects games to have the following folders: `public/`,`views/`, `server/`
 - LANG messages are exchanged

# 0.9.3
 - Added log directory to index. Necessary to run immediately after npm install

# 0.9.2
 - Fixed reconnection issue when client was not marked connected before trying to update it
 - Added a copy of patched static.js in bin/ for windows install

# 0.9.1
 - Refactored SocketManager to support inter-channels messages
 - Refactored SocketIo and SocketDirect

# 0.9
 - Change log of new version starts here.

# above 0.6

  - Configuration directories are not loaded again if erroneously added to the index

## 0.2.7

  - node.redirect (for AdminServer only)
  - better make file
  - cleanup

## 0.2.0

  - Major refactoring<|MERGE_RESOLUTION|>--- conflicted
+++ resolved
@@ -1,14 +1,11 @@
 # nodegame-server change log
 
-<<<<<<< HEAD
-# current
+# 4.0.0 (current)
+- Improved `ServerChannel.connectBot` with new options.
 - Improved internal method traverseDirectory to serve info about files to monitor.
 - Nested directory in log/ folder are ignored.
-=======
-# 4.0.0 (current)
 - Settings object is correctly associated with the current treatment and sent to the view's context callback. If a treatment cannot be found, it defaults to "standard" treatment (if found).
 - Cleanup (removed PageManager).
->>>>>>> 727a9898
 
 # 3.5.7
 - Internal cleanup.
