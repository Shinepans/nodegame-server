/**
 * # servernode.js
 *
 * Copyright(c) 2014 Stefano Balietti
 * MIT Licensed
 *
 * Configuration file for ServerNode in nodegame-server.
 *
 * @see ServerNode
 *
 * http://www.nodegame.org
 */
module.exports = configure;

var path = require('path');

function configure(servernode) {

    var rootDir, player, admin;
    rootDir = servernode.rootDir;

    if (!rootDir) {
        servernode.logger.error('configure servernode: rootDir not found.');
        return false;
    }

    // TODO: check
<<<<<<< HEAD
    // servernode.log.msg = false;
    // servernode.log.sys = false;
    // servernode.log.folder = rootDir + '/log/';
    //
    // servernode.mail = false; // experimental
=======
    //  servernode.log.msg = false;
    //  servernode.log.sys = false;
    //  servernode.log.folder = rootDir + '/log/';
    //
    //  servernode.mail = false; // experimental
>>>>>>> b2e6982c

    // The name of the server.
    servernode.name = "nodeGame server";

    // Default games directory.
    servernode.defaultGamesDir = rootDir + '/games/';

    // Array of games directories. They will be scanned sequentially
    // at loading time, and every subfolder containing a package.json
    // file will be added as a new game.
    // Important: games found in folders down in lower positions of the
    // array can override games defined before.
    servernode.gamesDirs = [servernode.defaultGamesDir];

    if (process && process.env.PORT) {
        // If app is running on a cloud service (e.g. Heroku)
        // then the assigned port has to be used.
        servernode.port = process.env.PORT;
    }
    else {
        // Port of the HTTP server and the Socket.IO app.
        servernode.port = '8080';
    }

    // The maximum number of channels allowed. 0 means unlimited.
    servernode.maxChannels = 0;

    // The maximum number of listeners allowed. 0 means unlimited.
    // Every channel defines 1 or more game servers, and each defines
    // a certain number of Node.JS listeners.
    servernode.maxListeners = 0;

    // Enables the reliable sending of messages. Each GameMessage has a
    // reliable field which is ignored if this setting is not turned on.
    servernode.reliableMessaging = true;

    // Time interval in milliseconds between two consecutive tries of sending
    // reliable messages.
    servernode.reliableRetryInterval = 3000;

    // AdminServer default options.
    admin = {

        // A PLAYER_UPDATE / PCONNECT / PDISCONNECT message will be sent to
        // all clients connected to the PlayerServer endpoint when:
        notify: {

            // A new authorized client connects;
            onConnect: true,

            // A client enters a new stage;
            onStageUpdate: false,

            // A client changes stageLevel (e.g. INIT, CALLBACK_EXECUTED);
            onStageLevelUpdate: false,

            // A client is LOADED (this option is needed in combination with
            // the option syncOnLoaded used on the clients). It is much less
            // expensive than setting onStageLevelUpdate = true;
            onStageLoadedUpdate: false
        },

        // Restricts the available recipient options.
        canSendTo: {

            // ALL
            all: true,

            // CHANNEL
            ownChannel: true,

            // ROOM
            ownRoom: true,

            // CHANNEL_XXX
            anyChannel: true,

            // ROOM_XXX
            anyRoom: true
        },

        // If the recipient of a _gameMsg_ is an array, it can contain at most
        // _maxMsgRecipients_ elements.
        maxMsgRecipients: 1000,

// Commented for the moment.

//        // All messages exchanged between players will be forwarded to the
//        // clients connected to the admin endpoint (ignores the _to_ field).
//        forwardAllMessages: true,
//
//        // If TRUE, players can invoke GET commands on admins.
//        // TODO: rename in a more generic way, or distinguish get from admins
//        // and get from players.
//        getFromAdmins: false,

        // Allow setting data (e.g. startingRoom, client type) in the query
        // data of a SocketIO connection.
        sioQuery: true,

        // Enable reconnections.
        // If TRUE, clients will be matched with previous game history based on
        // the clientId found in their cookies.
        enableReconnections: true
    };

    // PlayerServer default options.
    player = {

        // A PLAYER_UPDATE / PCONNECT / PDISCONNECT message will be sent to
        // all clients connected to the PlayerServer endpoint when:
        notify: {

            // A new authorized client connects;
            onConnect: true,

            // A client enters a new stage;
            onStageUpdate: false,

            // A client changes stageLevel (e.g. INIT, CALLBACK_EXECUTED);
            onStageLevelUpdate: false,

            // A client is LOADED (this option is needed in combination with
            // the option syncOnLoaded used on the clients). It is much less
            // expensive than setting onStageLevelUpdate = true;
            onStageLoadedUpdate: false
        },

        // Restricts the available recipient options.
        canSendTo: {

            // ALL
            all: false,

            // CHANNEL
            ownChannel: false,

            // ROOM
            ownRoom: true,

            // CHANNEL_XXX
            anyChannel: false,

            // ROOM_XXX
            anyRoom: false
        },

        // If the recipient of a _gameMsg_ is an array, it can contain at most
        // _maxMsgRecipients_ elements.
        maxMsgRecipients: 0,

        // All messages exchanged between players will be forwarded to the
        // clients connected to the admin endpoint (ignores the _to_ field).
        forwardAllMessages: true,

        // If TRUE, players can invoke GET commands on admins.
        // TODO: rename in a more generic way, or distinguish get from admins
        // and get from players.
        getFromAdmins: false,

        // See above, in admin defaults.
        sioQuery: true,

        // See above, in the admin defaults.
        enableReconnections: true
    };

    // Defaults option for a channel.
    servernode.defaults.channel = {
        // Common options.
        // Which sockets will be enabled.
        sockets: {
            sio: true,
            direct: true
        },
        accessDeniedUrl: '/pages/accessdenied.htm',
        // Admin and Player server specific options.
        // Can overwrite common ones.
        player: player,
        admin: admin
    };

    // Returns TRUE to signal successful configuration of the server.
    return true;
}<|MERGE_RESOLUTION|>--- conflicted
+++ resolved
@@ -25,19 +25,11 @@
     }
 
     // TODO: check
-<<<<<<< HEAD
-    // servernode.log.msg = false;
-    // servernode.log.sys = false;
-    // servernode.log.folder = rootDir + '/log/';
-    //
-    // servernode.mail = false; // experimental
-=======
     //  servernode.log.msg = false;
     //  servernode.log.sys = false;
     //  servernode.log.folder = rootDir + '/log/';
     //
     //  servernode.mail = false; // experimental
->>>>>>> b2e6982c
 
     // The name of the server.
     servernode.name = "nodeGame server";
@@ -72,11 +64,11 @@
 
     // Enables the reliable sending of messages. Each GameMessage has a
     // reliable field which is ignored if this setting is not turned on.
-    servernode.reliableMessaging = true;
+    servernode.reliableMessaging = false;
 
     // Time interval in milliseconds between two consecutive tries of sending
     // reliable messages.
-    servernode.reliableRetryInterval = 3000;
+    servernode.reliableRetryInterval = 4000;
 
     // AdminServer default options.
     admin = {
