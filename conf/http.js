/**
 * # http.js
 * Copyright(c) 2015 Stefano Balietti
 * MIT Licensed
 *
 * Configuration file for Express server in nodegame-server
 */
module.exports = configure;

// ## Global scope

var express = require('express'),
fs = require('fs'),
J = require('nodegame-client').JSUS;

var mime = require('express').static.mime;

// STE: new.
var bodyParser = require('body-parser'),
cookieParser = require('cookie-parser'),
errorHandler = require('errorhandler'),
session = require('cookie-session')({ secret: 'secret' });

/**
 * ### ServerNode._configureHTTP
 *
 * Defines standard routes for the HTTP server
 *
 * @param {object} options The object containing the custom settings
 */
function configure(app, servernode) {
    var rootDir, monitorDir, publicDir;
    var resourceManager;
    var basepath;

    rootDir = servernode.rootDir;
<<<<<<< HEAD
    publicDir = rootDir + '/public/';
    monitorDir = rootDir + '/node_modules/nodegame-monitor/public/';
    basepath = servernode.basepath || '';
    resourceManager = servernode.resourceManager;
=======
    pager = servernode.pager;

    function verifyGameRequest(req, res) {
        var gameInfo;
        gameInfo = servernode.info.games[req.params.game];

        if (!gameInfo) {
            res.send('Resource ' + req.params.game + ' is not available.');
            return false;
        }

        if (!gameInfo.dir) {
            res.send('Resource ' + req.params.game +
                     ' is not configured properly: missing game directory.');
            return false;
        }

        return gameInfo;
    }

    function sendFromPublic(type, req, res) {
        var path, i, file;
        file = req.params.file;
        if (!file) return;
        if (file.lastIndexOf('\/') === (file.length - 1)) {
            file = file.substring(0, file.length - 1);
        }

        // Build path to file.
        path = rootDir + '/public/' + type + '/' + file;
        // Send file.
        res.sendFile(path);
    }

    function renderTemplate(req, res, gameName, templatePath, contextPath,
                            gameSettings) {
        var context, cb;

        // Context is retrieved from cache,
        // and can be modified by user-defined callbacks.
        context = pager.getContext(gameName, contextPath, gameSettings,
                                   req.headers);
>>>>>>> c34ec2e4

    app.set('views', rootDir + '/views');
    app.set('view engine', 'jade');
    app.set('view options', {layout: false});

<<<<<<< HEAD
    // app.use(express.static(publicDir));

    app.configure('development', function(){
        app.use(express.errorHandler({
            dumpExceptions: true,
            showStack: true
        }));
    });

    app.configure('production', function(){
        app.use(express.errorHandler());
    });
=======
    // Ste: was.
    //app.use(express.cookieParser());
    // New:
    app.use(cookieParser());
    app.use(session);

    if (process.env.NODE_ENV === 'development') {
        app.use(errorHandler());
// Ste: was.
//         app.use(errorHandler({
//             dumpExceptions: true,
//             showStack: true
//         }));
    };

    // Ste: was.
//     app.configure('production', function(){
//         app.use(errorHandler());
//     });
>>>>>>> c34ec2e4

    app.enable("jsonp callback");

    app.use(express.cookieParser());
    app.use(express.bodyParser());

    // app.use('/:game', expressJwt({secret: jwtSecret}));
    // app.use(express.json());
    // app.use(express.urlencoded());

<<<<<<< HEAD
    // app.use(express.session({ secret: 'keyboard cat' }));
=======
    // Serves game files or default game index file: index.htm.
    app.get('/login', function(req, res) {
        res.send('You can login: ' + req.session.game);
    });

    // Serves game files or default game index file: index.htm.
    app.get('/:game/*', function(req, res) {
        var gameName, gameInfo, gameSettings, filePath, file;
        var jadeTemplate, jsonContext, contextPath, langPath, pageName;
>>>>>>> c34ec2e4

    // app.use('/javascript);

    function sendFromPublic(type, req, res, headers) {
        var file, mimeType, charset, filePath;
        file = req.params[0];
        if (!file) return;

<<<<<<< HEAD
        // Build path in `public/`.
        file = type + '/' + file;
=======
        if (!req.session.user) {
            req.session.error = 'Access denied!';
            req.session.game = gameName;
            res.redirect('/login');
            return;
        }

        gameSettings = gameInfo.treatments;

        if ('' === file || 'undefined' === typeof file) {
            file = 'index.htm';
        }
        else if (file.lastIndexOf('\/') === (file.length - 1)) {
            // Removing the trailing slash because it creates:
            // Error: ENOTDIR in fetching the file.
            file = file.substring(0, file.length - 1);
        }

        // Build filePath to file in public directory.
        filePath = gameInfo.dir + 'public/' + file;

        // TODO: move after refactoring.
        // Send JSON data as JSONP if there is a callback query parameter:
        if (file.match(/\.json$/) && req.query.callback) {
            // Load file contents:
            fs.readFile(filePath, 'utf8', function(err, data) {
                var callback;

                if (err) {
                    res.json({error: 'file not found'}, 404);
                    return;
                }

                // Send it:
                res.header('Content-Type', 'application/javascript');
                res.header('Charset', 'utf-8');
                res.send(req.query.callback + '(' + data + ');');
            });
>>>>>>> c34ec2e4

        // Build headers.
        if (!headers) {
            mimeType = mime.lookup(file);
            charset = mime.charsets.lookup(mimeType);
            headers = { 'Content-Type': mimeType };
            if (charset) headers.charset = charset;
        }

<<<<<<< HEAD
        // If it is not text, it was not cached.
        if (headers['Content-Type'].substring(0,4) !== 'text') {
            filePath = servernode.rootDir + '/public/' + file;
            res.sendfile(filePath);
            return;
        }

        // Already found in `public/` and cached.
        resourceManager.getFromPublic('/', file, function(cachedFile) {
=======
        // If file was served already from public/ serve it
        // immediately (cached by Express).
        if (pager.inPublic(gameName, file)) {
            // Send file (if it is a directory it is not sent).
            res.sendFile(filePath);
            return;
        }

        // Checks if exists in 'public/' or as view.
        fs.exists(filePath, function(exists) {
            var basename, templatePath, templateFound, contextPath, context;

            // Exists in public, cache it, serve it.
            if (exists) {
                fs.readFile(filePath, 'utf8', function(err, data) {
                    // Mark existing.
                    pager.inPublic(gameName, file, true);
                    res.sendFile(filePath);
                });
                return;
            }

            // Check if it a template.
            basename = file.substr(0, file.lastIndexOf('.'));
>>>>>>> c34ec2e4

            // File found in public (cached or loaded).
            if (cachedFile) {
                res.send(cachedFile, headers);
            }
            else {
                // Send 404.
                res.send('File not found.', 404);
            }
        });
    }

    app.get(basepath + '/javascripts/*', function(req, res) {
        sendFromPublic('javascripts', req, res, {
            'Content-Type': 'text/javascript',
            'charset': 'utf-8'
        });
    });

    app.get(basepath + '/stylesheets/*', function(req, res) {
        sendFromPublic('stylesheets', req, res, {
            'Content-Type': 'text/css',
            'charset': 'utf-8'
        });
    });

    app.get(basepath + '/images/*', function(req, res) {
        sendFromPublic('images', req, res, {
            'Content-Type': 'image/png'
        });
    });

    app.get(basepath + '/pages/*', function(req, res) {
        sendFromPublic('pages', req, res, {
            'Content-Type': 'text/html',
            'charset': 'utf-8'
        });
    });

    app.get(basepath + '/lib/*', function(req, res) {
        sendFromPublic('lib', req, res);
    });

<<<<<<< HEAD
    app.get(basepath + '/', function(req, res) {
        var q;

        if (J.isEmpty(req.query)) {
            res.render('index', {
                title: 'Yay! Your nodeGame server is running.'
            });
            return
        }

        if (servernode.enableInfoQuery) {

            q = req.query.q;

            if (!q) {
                res.send('Query must start with q=XXX');
            }

            switch(q) {
            case 'info':
                //console.log(servernode.info);
                res.send(servernode.info);
                break;

            case 'channels':
                //console.log(servernode.info);
                res.send(servernode.info.channels);
                break;

            case 'games':
                //console.log(servernode.info);
                res.send(servernode.info.games);
                break;
            default:
                res.send('Unknown query received.');
            }
        }
    });
=======
    //app.configure(function(){
        app.set('views', rootDir + '/views');
        app.set('view engine', 'jade');
        app.set('view options', {layout: false});
        app.use(express.static(rootDir + '/public'));
    //});

//    servernode.sio.use(function(socket, next) {
//        var req = socket.handshake;
//        var res = {};
//        cookieParser(req, res, function(err) {
//            if (err) return next(err);
//            session(req, res, next);
//        });
//    });
//
//    servernode.sio.on('connection', function(socket) {
//        debugger
//        console.log("Session: ", socket.handshake.session);
//    });
>>>>>>> c34ec2e4

    return true;
}<|MERGE_RESOLUTION|>--- conflicted
+++ resolved
@@ -34,79 +34,16 @@
     var basepath;
 
     rootDir = servernode.rootDir;
-<<<<<<< HEAD
     publicDir = rootDir + '/public/';
     monitorDir = rootDir + '/node_modules/nodegame-monitor/public/';
     basepath = servernode.basepath || '';
     resourceManager = servernode.resourceManager;
-=======
-    pager = servernode.pager;
-
-    function verifyGameRequest(req, res) {
-        var gameInfo;
-        gameInfo = servernode.info.games[req.params.game];
-
-        if (!gameInfo) {
-            res.send('Resource ' + req.params.game + ' is not available.');
-            return false;
-        }
-
-        if (!gameInfo.dir) {
-            res.send('Resource ' + req.params.game +
-                     ' is not configured properly: missing game directory.');
-            return false;
-        }
-
-        return gameInfo;
-    }
-
-    function sendFromPublic(type, req, res) {
-        var path, i, file;
-        file = req.params.file;
-        if (!file) return;
-        if (file.lastIndexOf('\/') === (file.length - 1)) {
-            file = file.substring(0, file.length - 1);
-        }
-
-        // Build path to file.
-        path = rootDir + '/public/' + type + '/' + file;
-        // Send file.
-        res.sendFile(path);
-    }
-
-    function renderTemplate(req, res, gameName, templatePath, contextPath,
-                            gameSettings) {
-        var context, cb;
-
-        // Context is retrieved from cache,
-        // and can be modified by user-defined callbacks.
-        context = pager.getContext(gameName, contextPath, gameSettings,
-                                   req.headers);
->>>>>>> c34ec2e4
-
+debugger
     app.set('views', rootDir + '/views');
     app.set('view engine', 'jade');
     app.set('view options', {layout: false});
 
-<<<<<<< HEAD
     // app.use(express.static(publicDir));
-
-    app.configure('development', function(){
-        app.use(express.errorHandler({
-            dumpExceptions: true,
-            showStack: true
-        }));
-    });
-
-    app.configure('production', function(){
-        app.use(express.errorHandler());
-    });
-=======
-    // Ste: was.
-    //app.use(express.cookieParser());
-    // New:
-    app.use(cookieParser());
-    app.use(session);
 
     if (process.env.NODE_ENV === 'development') {
         app.use(errorHandler());
@@ -121,7 +58,6 @@
 //     app.configure('production', function(){
 //         app.use(errorHandler());
 //     });
->>>>>>> c34ec2e4
 
     app.enable("jsonp callback");
 
@@ -132,19 +68,7 @@
     // app.use(express.json());
     // app.use(express.urlencoded());
 
-<<<<<<< HEAD
     // app.use(express.session({ secret: 'keyboard cat' }));
-=======
-    // Serves game files or default game index file: index.htm.
-    app.get('/login', function(req, res) {
-        res.send('You can login: ' + req.session.game);
-    });
-
-    // Serves game files or default game index file: index.htm.
-    app.get('/:game/*', function(req, res) {
-        var gameName, gameInfo, gameSettings, filePath, file;
-        var jadeTemplate, jsonContext, contextPath, langPath, pageName;
->>>>>>> c34ec2e4
 
     // app.use('/javascript);
 
@@ -153,49 +77,8 @@
         file = req.params[0];
         if (!file) return;
 
-<<<<<<< HEAD
         // Build path in `public/`.
         file = type + '/' + file;
-=======
-        if (!req.session.user) {
-            req.session.error = 'Access denied!';
-            req.session.game = gameName;
-            res.redirect('/login');
-            return;
-        }
-
-        gameSettings = gameInfo.treatments;
-
-        if ('' === file || 'undefined' === typeof file) {
-            file = 'index.htm';
-        }
-        else if (file.lastIndexOf('\/') === (file.length - 1)) {
-            // Removing the trailing slash because it creates:
-            // Error: ENOTDIR in fetching the file.
-            file = file.substring(0, file.length - 1);
-        }
-
-        // Build filePath to file in public directory.
-        filePath = gameInfo.dir + 'public/' + file;
-
-        // TODO: move after refactoring.
-        // Send JSON data as JSONP if there is a callback query parameter:
-        if (file.match(/\.json$/) && req.query.callback) {
-            // Load file contents:
-            fs.readFile(filePath, 'utf8', function(err, data) {
-                var callback;
-
-                if (err) {
-                    res.json({error: 'file not found'}, 404);
-                    return;
-                }
-
-                // Send it:
-                res.header('Content-Type', 'application/javascript');
-                res.header('Charset', 'utf-8');
-                res.send(req.query.callback + '(' + data + ');');
-            });
->>>>>>> c34ec2e4
 
         // Build headers.
         if (!headers) {
@@ -205,7 +88,6 @@
             if (charset) headers.charset = charset;
         }
 
-<<<<<<< HEAD
         // If it is not text, it was not cached.
         if (headers['Content-Type'].substring(0,4) !== 'text') {
             filePath = servernode.rootDir + '/public/' + file;
@@ -215,32 +97,6 @@
 
         // Already found in `public/` and cached.
         resourceManager.getFromPublic('/', file, function(cachedFile) {
-=======
-        // If file was served already from public/ serve it
-        // immediately (cached by Express).
-        if (pager.inPublic(gameName, file)) {
-            // Send file (if it is a directory it is not sent).
-            res.sendFile(filePath);
-            return;
-        }
-
-        // Checks if exists in 'public/' or as view.
-        fs.exists(filePath, function(exists) {
-            var basename, templatePath, templateFound, contextPath, context;
-
-            // Exists in public, cache it, serve it.
-            if (exists) {
-                fs.readFile(filePath, 'utf8', function(err, data) {
-                    // Mark existing.
-                    pager.inPublic(gameName, file, true);
-                    res.sendFile(filePath);
-                });
-                return;
-            }
-
-            // Check if it a template.
-            basename = file.substr(0, file.lastIndexOf('.'));
->>>>>>> c34ec2e4
 
             // File found in public (cached or loaded).
             if (cachedFile) {
@@ -267,6 +123,7 @@
         });
     });
 
+
     app.get(basepath + '/images/*', function(req, res) {
         sendFromPublic('images', req, res, {
             'Content-Type': 'image/png'
@@ -284,7 +141,6 @@
         sendFromPublic('lib', req, res);
     });
 
-<<<<<<< HEAD
     app.get(basepath + '/', function(req, res) {
         var q;
 
@@ -298,7 +154,6 @@
         if (servernode.enableInfoQuery) {
 
             q = req.query.q;
-
             if (!q) {
                 res.send('Query must start with q=XXX');
             }
@@ -321,30 +176,9 @@
             default:
                 res.send('Unknown query received.');
             }
+
         }
     });
-=======
-    //app.configure(function(){
-        app.set('views', rootDir + '/views');
-        app.set('view engine', 'jade');
-        app.set('view options', {layout: false});
-        app.use(express.static(rootDir + '/public'));
-    //});
-
-//    servernode.sio.use(function(socket, next) {
-//        var req = socket.handshake;
-//        var res = {};
-//        cookieParser(req, res, function(err) {
-//            if (err) return next(err);
-//            session(req, res, next);
-//        });
-//    });
-//
-//    servernode.sio.on('connection', function(socket) {
-//        debugger
-//        console.log("Session: ", socket.handshake.session);
-//    });
->>>>>>> c34ec2e4
 
     return true;
 }