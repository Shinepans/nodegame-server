--- conflicted
+++ resolved
@@ -1,11 +1,7 @@
 {
     "name": "nodegame-server"
   , "description": "nodeGame server for the browser and node.js"
-<<<<<<< HEAD
-  , "version": "0.1.12"
-=======
   , "version": "0.1.13"
->>>>>>> bfe06d1a
   , "main" : "ServerNode.js"
   , "homepage": "http://nodegame.org"
   , "keywords": ["game", "multiplayers", "experiments", "socket.io", "node", "websockets"]
